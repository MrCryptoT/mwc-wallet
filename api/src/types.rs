// Copyright 2019 The Grin Developers
// Licensed under the Apache License, Version 2.0 (the "License");
// you may not use this file except in compliance with the License.
// You may obtain a copy of the License at
//
//     http://www.apache.org/licenses/LICENSE-2.0
//
// Unless required by applicable law or agreed to in writing, software
// distributed under the License is distributed on an "AS IS" BASIS,
// WITHOUT WARRANTIES OR CONDITIONS OF ANY KIND, either express or implied.
// See the License for the specific language governing permissions and
// limitations under the License.

use crate::core::libtx::secp_ser;
use crate::keychain::Identifier;
use crate::libwallet::dalek_ser;
use crate::libwallet::{Error, ErrorKind};
use crate::libwallet::{ParticipantMessages, StoredProofInfo, TxLogEntry, TxLogEntryType};
use crate::util::secp::key::{PublicKey, SecretKey};
use crate::util::secp::pedersen;
use crate::util::{from_hex, to_hex};

use crate::libwallet::encrypt;
use base64;
use chrono::{DateTime, Utc};
use ed25519_dalek::PublicKey as DalekPublicKey;
use rand::{thread_rng, Rng};
use ring::aead;
use serde_json::{self, Value};
use std::collections::HashMap;
use uuid::Uuid;

/// Represents a compliant JSON RPC 2.0 id.
/// Valid id: Integer, String.
#[derive(Serialize, Deserialize, Clone, Debug, PartialEq)]
#[serde(untagged)]
pub enum JsonId {
	/// Integer Id
	IntId(u32),
	/// String Id
	StrId(String),
}

/// Wrapper for API Tokens
#[derive(Serialize, Deserialize, Debug, Clone)]
#[serde(transparent)]
pub struct Token {
	#[serde(with = "secp_ser::option_seckey_serde")]
	/// Token to XOR mask against the stored wallet seed
	pub keychain_mask: Option<SecretKey>,
}

/// Wrapper for dalek public keys, used as addresses
#[derive(Serialize, Deserialize, Debug, Clone)]
#[serde(transparent)]
pub struct PubAddress {
	#[serde(with = "dalek_ser::dalek_pubkey_serde")]
	/// Public address
	pub address: DalekPublicKey,
}

/// Wrapper for ECDH Public keys
#[derive(Serialize, Deserialize, Debug, Clone)]
#[serde(transparent)]
pub struct ECDHPubkey {
	/// public key, flattened
	#[serde(with = "secp_ser::pubkey_serde")]
	pub ecdh_pubkey: PublicKey,
}

#[derive(Serialize, Deserialize, Debug, Clone)]
pub struct EncryptedBody {
	/// nonce used for encryption
	pub nonce: String,
	/// Encrypted base64 body request
	pub body_enc: String,
}

impl EncryptedBody {
	/// Encrypts and encodes json as base 64
	pub fn from_json(json_in: &Value, enc_key: &SecretKey) -> Result<Self, Error> {
		let mut to_encrypt = serde_json::to_string(&json_in)
			.map_err(|e| {
				ErrorKind::APIEncryption(format!("EncryptedBody Enc: Unable to encode JSON, {}", e))
			})?
			.as_bytes()
			.to_vec();
<<<<<<< HEAD
		let sealing_key = encrypt::aead::SealingKey::new(
			&encrypt::aead::CHACHA20_POLY1305,
			&enc_key.0,
		)
		.map_err(|e| {
			ErrorKind::APIEncryption(format!("EncryptedBody Enc: Unable to create key, {}", e))
		})?;
=======

>>>>>>> 54af157e
		let nonce: [u8; 12] = thread_rng().gen();

		let unbound_key = aead::UnboundKey::new(&aead::AES_256_GCM, &enc_key.0).unwrap();
		let sealing_key: aead::LessSafeKey = aead::LessSafeKey::new(unbound_key);
		let aad = aead::Aad::from(&[]);
		let res = sealing_key.seal_in_place_append_tag(
			aead::Nonce::assume_unique_for_key(nonce),
			aad,
			&mut to_encrypt,
		);
		if let Err(_) = res {
			return Err(
				ErrorKind::APIEncryption("EncryptedBody: encryption failed".to_owned()).into(),
			);
		}
<<<<<<< HEAD

		encrypt::aead::seal_in_place(&sealing_key, &nonce, &[], &mut to_encrypt, suffix_len)
			.map_err(|e| {
				ErrorKind::APIEncryption(format!("EncryptedBody: Encryption Failed, {}", e))
			})?;
=======
>>>>>>> 54af157e

		Ok(EncryptedBody {
			nonce: to_hex(nonce.to_vec()),
			body_enc: base64::encode(&to_encrypt),
		})
	}

	/// return serialize JSON self
	pub fn as_json_value(&self) -> Result<Value, Error> {
		let res = serde_json::to_value(self).map_err(|e| {
			ErrorKind::APIEncryption(format!("EncryptedBody: JSON serialization failed, {}", e))
		})?;
		Ok(res)
	}

	/// return serialized JSON self as string
	pub fn as_json_str(&self) -> Result<String, Error> {
		let res = self.as_json_value()?;
		let res = serde_json::to_string(&res).map_err(|e| {
			ErrorKind::APIEncryption(format!(
				"EncryptedBody: JSON String serialization failed, {}",
				e
			))
		})?;
		Ok(res)
	}

	/// Return original request
	pub fn decrypt(&self, dec_key: &SecretKey) -> Result<Value, Error> {
<<<<<<< HEAD
		let mut to_decrypt = base64::decode(&self.body_enc).map_err(|e| {
			ErrorKind::APIEncryption(format!(
				"EncryptedBody Dec: Encrypted request contains invalid Base64, {}",
				e
			))
		})?;
		let opening_key = encrypt::aead::OpeningKey::new(
			&encrypt::aead::CHACHA20_POLY1305,
			&dec_key.0,
		)
		.map_err(|e| {
			ErrorKind::APIEncryption(format!("EncryptedBody Dec: Unable to create key, {}", e))
		})?;
		let nonce = from_hex(&self.nonce).map_err(|e| {
			ErrorKind::APIEncryption(format!("EncryptedBody Dec: Invalid Nonce, {}", e))
		})?;
		encrypt::aead::open_in_place(&opening_key, &nonce, &[], 0, &mut to_decrypt).map_err(
			|e| {
				ErrorKind::APIEncryption(format!(
					"EncryptedBody Dec: Decryption Failed (is key correct?), {}",
					e
				))
			},
		)?;
		for _ in 0..encrypt::aead::CHACHA20_POLY1305.tag_len() {
			to_decrypt.pop();
		}
		let decrypted = String::from_utf8(to_decrypt).map_err(|e| {
			ErrorKind::APIEncryption(format!("EncryptedBody Dec: Invalid UTF-8, {}", e))
		})?;
		Ok(serde_json::from_str(&decrypted).map_err(|e| {
			ErrorKind::APIEncryption(format!("EncryptedBody Dec: Invalid JSON, {}", e))
		})?)
=======
		let mut to_decrypt = base64::decode(&self.body_enc).context(ErrorKind::APIEncryption(
			"EncryptedBody Dec: Encrypted request contains invalid Base64".to_string(),
		))?;
		let nonce = from_hex(self.nonce.clone()).context(ErrorKind::APIEncryption(
			"EncryptedBody Dec: Invalid Nonce".to_string(),
		))?;
		if nonce.len() < 12 {
			return Err(ErrorKind::APIEncryption(
				"EncryptedBody Dec: Invalid Nonce length".to_string(),
			)
			.into());
		}
		let mut n = [0u8; 12];
		n.copy_from_slice(&nonce[0..12]);
		let unbound_key = aead::UnboundKey::new(&aead::AES_256_GCM, &dec_key.0).unwrap();
		let opening_key: aead::LessSafeKey = aead::LessSafeKey::new(unbound_key);
		let aad = aead::Aad::from(&[]);
		let res =
			opening_key.open_in_place(aead::Nonce::assume_unique_for_key(n), aad, &mut to_decrypt);
		if let Err(_) = res {
			return Err(
				ErrorKind::APIEncryption("EncryptedBody: decryption failed".to_owned()).into(),
			);
		}
		for _ in 0..aead::AES_256_GCM.tag_len() {
			to_decrypt.pop();
		}

		let decrypted = String::from_utf8(to_decrypt).context(ErrorKind::APIEncryption(
			"EncryptedBody Dec: Invalid UTF-8".to_string(),
		))?;
		Ok(
			serde_json::from_str(&decrypted).context(ErrorKind::APIEncryption(
				"EncryptedBody Dec: Invalid JSON".to_string(),
			))?,
		)
>>>>>>> 54af157e
	}
}

/// Wrapper for secure JSON requests
#[derive(Serialize, Deserialize, Debug, Clone)]
pub struct EncryptedRequest {
	/// JSON RPC response
	pub jsonrpc: String,
	/// method
	pub method: String,
	/// id
	pub id: JsonId,
	/// Body params, which includes nonce and encrypted request
	pub params: EncryptedBody,
}

impl EncryptedRequest {
	/// from json
	pub fn from_json(id: &JsonId, json_in: &Value, enc_key: &SecretKey) -> Result<Self, Error> {
		Ok(EncryptedRequest {
			jsonrpc: "2.0".to_owned(),
			method: "encrypted_request_v3".to_owned(),
			id: id.clone(),
			params: EncryptedBody::from_json(json_in, enc_key)?,
		})
	}

	/// return serialize JSON self
	pub fn as_json_value(&self) -> Result<Value, Error> {
		let res = serde_json::to_value(self).map_err(|e| {
			ErrorKind::APIEncryption(format!(
				"EncryptedRequest: JSON serialization failed, {}",
				e
			))
		})?;
		Ok(res)
	}

	/// return serialized JSON self as string
	pub fn as_json_str(&self) -> Result<String, Error> {
		let res = self.as_json_value()?;
		let res = serde_json::to_string(&res).map_err(|e| {
			ErrorKind::APIEncryption(format!(
				"EncryptedRequest: JSON String serialization failed, {}",
				e
			))
		})?;
		Ok(res)
	}

	/// Return decrypted body
	pub fn decrypt(&self, dec_key: &SecretKey) -> Result<Value, Error> {
		self.params.decrypt(dec_key)
	}
}

/// Wrapper for secure JSON requests
#[derive(Serialize, Deserialize, Debug, Clone)]
pub struct EncryptedResponse {
	/// JSON RPC response
	pub jsonrpc: String,
	/// id
	pub id: JsonId,
	/// result
	pub result: HashMap<String, EncryptedBody>,
}

impl EncryptedResponse {
	/// from json
	pub fn from_json(id: &JsonId, json_in: &Value, enc_key: &SecretKey) -> Result<Self, Error> {
		let mut result_set = HashMap::new();
		result_set.insert(
			"Ok".to_string(),
			EncryptedBody::from_json(json_in, enc_key)?,
		);
		Ok(EncryptedResponse {
			jsonrpc: "2.0".to_owned(),
			id: id.clone(),
			result: result_set,
		})
	}

	/// return serialize JSON self
	pub fn as_json_value(&self) -> Result<Value, Error> {
		let res = serde_json::to_value(self).map_err(|e| {
			ErrorKind::APIEncryption(format!(
				"EncryptedResponse: JSON serialization failed, {}",
				e
			))
		})?;
		Ok(res)
	}

	/// return serialized JSON self as string
	pub fn as_json_str(&self) -> Result<String, Error> {
		let res = self.as_json_value()?;
		let res = serde_json::to_string(&res).map_err(|e| {
			ErrorKind::APIEncryption(format!(
				"EncryptedResponse: JSON String serialization failed, {}",
				e
			))
		})?;
		Ok(res)
	}

	/// Return decrypted body
	pub fn decrypt(&self, dec_key: &SecretKey) -> Result<Value, Error> {
		self.result
			.get("Ok")
			.ok_or(ErrorKind::GenericError(format!(
				"Not found expetced 'OK' value at result"
			)))?
			.decrypt(dec_key)
	}
}

/// Wrapper for encryption error responses
#[derive(Serialize, Deserialize, Debug, Clone)]
pub struct EncryptionError {
	/// code
	pub code: i32,
	/// message
	pub message: String,
}

/// Wrapper for encryption error responses
#[derive(Serialize, Deserialize, Debug, Clone)]
pub struct EncryptionErrorResponse {
	/// JSON RPC response
	pub jsonrpc: String,
	/// id
	#[serde(with = "secp_ser::string_or_u64")]
	pub id: u64,
	/// error
	pub error: EncryptionError,
}

impl EncryptionErrorResponse {
	/// Create new response
	pub fn new(id: u64, code: i32, message: &str) -> Self {
		EncryptionErrorResponse {
			jsonrpc: "2.0".to_owned(),
			id: id,
			error: EncryptionError {
				code: code,
				message: message.to_owned(),
			},
		}
	}

	/// return serialized JSON self
	pub fn as_json_value(&self) -> Value {
		let res = serde_json::to_value(self).map_err(|e| {
			ErrorKind::APIEncryption(format!(
				"EncryptedResponse: JSON serialization failed, {}",
				e
			))
		});
		match res {
			Ok(r) => r,
			// proverbial "should never happen"
			Err(r) => serde_json::json!({
					"json_rpc" : "2.0",
					"id" : "1",
					"error" : {
						"message": format!("internal error serialising json error response {}", r),
						"code": -32000
					}
				}
			),
		}
	}
}

/// TxLogEntry has commits  as pedersen::Commitment.  It is not user friendly,
/// And we can't change TxLogEntry because of relased version. We can only convert for API
#[derive(Serialize, Deserialize, Debug, Clone)]
pub struct TxLogEntryAPI {
	#[serde(default = "TxLogEntryAPI::default_parent_key_id")]
	pub parent_key_id: Identifier,
	#[serde(default)]
	pub id: u32,
	#[serde(default)]
	pub tx_slate_id: Option<Uuid>,
	pub tx_type: TxLogEntryType,
	#[serde(default)]
	pub address: Option<String>,
	/// #[serde(with = "tx_date_format")]
	#[serde(default = "TxLogEntryAPI::default_creation_ts")]
	pub creation_ts: DateTime<Utc>,
	/// Time this tx was confirmed (by this wallet)
	/// #[serde(default, with = "opt_tx_date_format")]
	#[serde(default)]
	pub confirmation_ts: Option<DateTime<Utc>>,
	#[serde(default)]
	pub confirmed: bool,
	#[serde(default = "TxLogEntry::default_output_height")]
	pub output_height: u64,
	#[serde(default)]
	pub num_inputs: usize,
	#[serde(default)]
	pub num_outputs: usize,
	#[serde(with = "secp_ser::string_or_u64")]
	#[serde(default)]
	pub amount_credited: u64,
	#[serde(with = "secp_ser::string_or_u64")]
	#[serde(default)]
	pub amount_debited: u64,
	#[serde(with = "secp_ser::opt_string_or_u64")]
	#[serde(default)]
	pub fee: Option<u64>,
	#[serde(with = "secp_ser::opt_string_or_u64")]
	#[serde(default)]
	pub ttl_cutoff_height: Option<u64>,
	#[serde(default)]
	pub messages: Option<ParticipantMessages>,
	#[serde(default)]
	pub stored_tx: Option<String>,
	#[serde(with = "secp_ser::option_commitment_serde")]
	#[serde(default)]
	pub kernel_excess: Option<pedersen::Commitment>,
	#[serde(default)]
	pub kernel_lookup_min_height: Option<u64>,
	#[serde(default)]
	pub payment_proof: Option<StoredProofInfo>,
	#[serde(default)]
	pub input_commits: Vec<String>,
	/// Output commits as Strings, defined for send & recieve
	#[serde(default)]
	pub output_commits: Vec<String>,
}

impl TxLogEntryAPI {
	/// Return a new blank with TS initialised with next entry
	pub fn from_txlogemtry(tle: &TxLogEntry) -> Self {
		TxLogEntryAPI {
			parent_key_id: tle.parent_key_id.clone(),
			tx_type: tle.tx_type.clone(),
			address: tle.address.clone(),
			id: tle.id.clone(),
			tx_slate_id: tle.tx_slate_id.clone(),
			creation_ts: tle.creation_ts.clone(),
			confirmation_ts: tle.confirmation_ts.clone(),
			confirmed: tle.confirmed.clone(),
			output_height: tle.output_height.clone(),
			amount_credited: tle.amount_credited.clone(),
			amount_debited: tle.amount_debited.clone(),
			num_inputs: tle.num_inputs.clone(),
			num_outputs: tle.num_outputs.clone(),
			fee: tle.fee.clone(),
			ttl_cutoff_height: tle.ttl_cutoff_height.clone(),
			messages: tle.messages.clone(),
			stored_tx: tle.stored_tx.clone(),
			kernel_excess: tle.kernel_excess.clone(),
			kernel_lookup_min_height: tle.kernel_lookup_min_height.clone(),
			payment_proof: tle.payment_proof.clone(),
			input_commits: tle
				.input_commits
				.iter()
				.map(|c| to_hex(c.0.to_vec()))
				.collect(),
			output_commits: tle
				.output_commits
				.iter()
				.map(|c| to_hex(c.0.to_vec()))
				.collect(),
		}
	}

	fn default_parent_key_id() -> Identifier {
		Identifier::zero()
	}
	fn default_creation_ts() -> DateTime<Utc> {
		Utc::now()
	}
}

#[test]
fn encrypted_request() -> Result<(), Error> {
	use crate::util::{from_hex, static_secp_instance};

	let sec_key_str = "e00dcc4a009e3427c6b1e1a550c538179d46f3827a13ed74c759c860761caf1e";
	let shared_key = {
		let secp_inst = static_secp_instance();
		let secp = secp_inst.lock();

		let sec_key_bytes = from_hex(sec_key_str).unwrap();
		SecretKey::from_slice(&secp, &sec_key_bytes)?
	};
	let req = serde_json::json!({
		"jsonrpc": "2.0",
		"method": "accounts",
		"id": 1,
		"params": {
			"token": "d202964900000000d302964900000000d402964900000000d502964900000000"
		}
	});
	let enc_req =
		EncryptedRequest::from_json(&JsonId::StrId(String::from("1")), &req, &shared_key)?;
	println!("{:?}", enc_req);
	let dec_req = enc_req.decrypt(&shared_key)?;
	println!("{:?}", dec_req);
	assert_eq!(req, dec_req);
	let enc_res = EncryptedResponse::from_json(&JsonId::IntId(1), &req, &shared_key)?;
	println!("{:?}", enc_res);
	println!("{:?}", enc_res.as_json_str()?);
	let dec_res = enc_res.decrypt(&shared_key)?;
	println!("{:?}", dec_res);
	assert_eq!(req, dec_res);
	Ok(())
}<|MERGE_RESOLUTION|>--- conflicted
+++ resolved
@@ -20,7 +20,6 @@
 use crate::util::secp::pedersen;
 use crate::util::{from_hex, to_hex};
 
-use crate::libwallet::encrypt;
 use base64;
 use chrono::{DateTime, Utc};
 use ed25519_dalek::PublicKey as DalekPublicKey;
@@ -85,17 +84,7 @@
 			})?
 			.as_bytes()
 			.to_vec();
-<<<<<<< HEAD
-		let sealing_key = encrypt::aead::SealingKey::new(
-			&encrypt::aead::CHACHA20_POLY1305,
-			&enc_key.0,
-		)
-		.map_err(|e| {
-			ErrorKind::APIEncryption(format!("EncryptedBody Enc: Unable to create key, {}", e))
-		})?;
-=======
-
->>>>>>> 54af157e
+
 		let nonce: [u8; 12] = thread_rng().gen();
 
 		let unbound_key = aead::UnboundKey::new(&aead::AES_256_GCM, &enc_key.0).unwrap();
@@ -106,19 +95,13 @@
 			aad,
 			&mut to_encrypt,
 		);
-		if let Err(_) = res {
-			return Err(
-				ErrorKind::APIEncryption("EncryptedBody: encryption failed".to_owned()).into(),
-			);
-		}
-<<<<<<< HEAD
-
-		encrypt::aead::seal_in_place(&sealing_key, &nonce, &[], &mut to_encrypt, suffix_len)
-			.map_err(|e| {
-				ErrorKind::APIEncryption(format!("EncryptedBody: Encryption Failed, {}", e))
-			})?;
-=======
->>>>>>> 54af157e
+		if let Err(e) = res {
+			return Err(ErrorKind::APIEncryption(format!(
+				"EncryptedBody: encryption failed, {}",
+				e
+			))
+			.into());
+		}
 
 		Ok(EncryptedBody {
 			nonce: to_hex(nonce.to_vec()),
@@ -148,47 +131,20 @@
 
 	/// Return original request
 	pub fn decrypt(&self, dec_key: &SecretKey) -> Result<Value, Error> {
-<<<<<<< HEAD
 		let mut to_decrypt = base64::decode(&self.body_enc).map_err(|e| {
 			ErrorKind::APIEncryption(format!(
 				"EncryptedBody Dec: Encrypted request contains invalid Base64, {}",
 				e
 			))
 		})?;
-		let opening_key = encrypt::aead::OpeningKey::new(
-			&encrypt::aead::CHACHA20_POLY1305,
-			&dec_key.0,
-		)
-		.map_err(|e| {
-			ErrorKind::APIEncryption(format!("EncryptedBody Dec: Unable to create key, {}", e))
-		})?;
+
 		let nonce = from_hex(&self.nonce).map_err(|e| {
-			ErrorKind::APIEncryption(format!("EncryptedBody Dec: Invalid Nonce, {}", e))
-		})?;
-		encrypt::aead::open_in_place(&opening_key, &nonce, &[], 0, &mut to_decrypt).map_err(
-			|e| {
-				ErrorKind::APIEncryption(format!(
-					"EncryptedBody Dec: Decryption Failed (is key correct?), {}",
-					e
-				))
-			},
-		)?;
-		for _ in 0..encrypt::aead::CHACHA20_POLY1305.tag_len() {
-			to_decrypt.pop();
-		}
-		let decrypted = String::from_utf8(to_decrypt).map_err(|e| {
-			ErrorKind::APIEncryption(format!("EncryptedBody Dec: Invalid UTF-8, {}", e))
-		})?;
-		Ok(serde_json::from_str(&decrypted).map_err(|e| {
-			ErrorKind::APIEncryption(format!("EncryptedBody Dec: Invalid JSON, {}", e))
-		})?)
-=======
-		let mut to_decrypt = base64::decode(&self.body_enc).context(ErrorKind::APIEncryption(
-			"EncryptedBody Dec: Encrypted request contains invalid Base64".to_string(),
-		))?;
-		let nonce = from_hex(self.nonce.clone()).context(ErrorKind::APIEncryption(
-			"EncryptedBody Dec: Invalid Nonce".to_string(),
-		))?;
+			ErrorKind::APIEncryption(format!(
+				"EncryptedBody Dec: Encrypted request contains invalid nonce, {}",
+				e
+			))
+		})?;
+
 		if nonce.len() < 12 {
 			return Err(ErrorKind::APIEncryption(
 				"EncryptedBody Dec: Invalid Nonce length".to_string(),
@@ -200,26 +156,23 @@
 		let unbound_key = aead::UnboundKey::new(&aead::AES_256_GCM, &dec_key.0).unwrap();
 		let opening_key: aead::LessSafeKey = aead::LessSafeKey::new(unbound_key);
 		let aad = aead::Aad::from(&[]);
-		let res =
-			opening_key.open_in_place(aead::Nonce::assume_unique_for_key(n), aad, &mut to_decrypt);
-		if let Err(_) = res {
-			return Err(
-				ErrorKind::APIEncryption("EncryptedBody: decryption failed".to_owned()).into(),
-			);
-		}
+		opening_key
+			.open_in_place(aead::Nonce::assume_unique_for_key(n), aad, &mut to_decrypt)
+			.map_err(|e| {
+				ErrorKind::APIEncryption(format!("EncryptedBody: decryption failed, {}", e))
+			})?;
+
 		for _ in 0..aead::AES_256_GCM.tag_len() {
 			to_decrypt.pop();
 		}
 
-		let decrypted = String::from_utf8(to_decrypt).context(ErrorKind::APIEncryption(
-			"EncryptedBody Dec: Invalid UTF-8".to_string(),
-		))?;
-		Ok(
-			serde_json::from_str(&decrypted).context(ErrorKind::APIEncryption(
-				"EncryptedBody Dec: Invalid JSON".to_string(),
-			))?,
-		)
->>>>>>> 54af157e
+		let decrypted = String::from_utf8(to_decrypt).map_err(|_| {
+			ErrorKind::APIEncryption("EncryptedBody Dec: Invalid UTF-8".to_string())
+		})?;
+
+		Ok(serde_json::from_str(&decrypted).map_err(|e| {
+			ErrorKind::APIEncryption(format!("EncryptedBody Dec: Invalid JSON, {}", e))
+		})?)
 	}
 }
 
