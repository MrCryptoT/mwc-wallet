[package]
name = "grin_wallet_api"
version = "3.1.4"
authors = ["Grin Developers <mimblewimble@lists.launchpad.net>"]
description = "Grin Wallet API"
license = "Apache-2.0"
repository = "https://github.com/mimblewimble/grin-wallet"
keywords = [ "crypto", "grin", "mimblewimble" ]
exclude = ["**/*.grin", "**/*.grin2"]
edition = "2018"

[dependencies]
failure = "0.1"
failure_derive = "0.1"
log = "0.4"
uuid = { version = "0.7", features = ["serde", "v4"] }
serde = "1"
rand = "0.6"
serde_derive = "1"
serde_json = "1"
easy-jsonrpc-mw = "0.5.3"
chrono = { version = "0.4.4", features = ["serde"] }
ring = "0.14"
base64 = "0.9"
ed25519-dalek = "1.0.0-pre.1"

<<<<<<< HEAD


grin_wallet_libwallet = { path = "../libwallet", version = "3.1.4" }
grin_wallet_config = { path = "../config", version = "3.1.4" }
grin_wallet_impls = { path = "../impls", version = "3.1.4" }
grin_wallet_util = { path = "../util", version = "3.1.4" }



grin_wallet_mwcmqs = { path = "../mwcmqs", version = "3.0.0-beta.1" }


=======
grin_wallet_libwallet = { path = "../libwallet", version = "3.0.0-beta.1" }
grin_wallet_config = { path = "../config", version = "3.0.0-beta.1" }
grin_wallet_impls = { path = "../impls", version = "3.0.0-beta.1" }
grin_wallet_util = { path = "../util", version = "3.0.0-beta.1" }
grin_wallet_mwcmqs = { path = "../mwcmqs", version = "3.0.0-beta.1" }
>>>>>>> 3e607363

[dev-dependencies]
serde_json = "1"
tempfile = "3.0.7"<|MERGE_RESOLUTION|>--- conflicted
+++ resolved
@@ -24,7 +24,7 @@
 base64 = "0.9"
 ed25519-dalek = "1.0.0-pre.1"
 
-<<<<<<< HEAD
+
 
 
 grin_wallet_libwallet = { path = "../libwallet", version = "3.1.4" }
@@ -34,16 +34,10 @@
 
 
 
-grin_wallet_mwcmqs = { path = "../mwcmqs", version = "3.0.0-beta.1" }
+grin_wallet_mwcmqs = { path = "../mwcmqs", version = "3.1.4" }
 
 
-=======
-grin_wallet_libwallet = { path = "../libwallet", version = "3.0.0-beta.1" }
-grin_wallet_config = { path = "../config", version = "3.0.0-beta.1" }
-grin_wallet_impls = { path = "../impls", version = "3.0.0-beta.1" }
-grin_wallet_util = { path = "../util", version = "3.0.0-beta.1" }
-grin_wallet_mwcmqs = { path = "../mwcmqs", version = "3.0.0-beta.1" }
->>>>>>> 3e607363
+
 
 [dev-dependencies]
 serde_json = "1"
