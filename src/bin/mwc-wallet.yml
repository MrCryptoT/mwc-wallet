name: mwc-wallet
version: "3.2.2"
about: Reference MWC Wallet
author: The MWC Team

args:
  - floonet:
      help: Run mwc against the Floonet (as opposed to mainnet)
      long: floonet
      takes_value: false
  - usernet:
      help: Run mwc as a local-only network. Doesn't block peer connections but will not connect to any peer or seed
      long: usernet
      takes_value: false
  - pass:
      help: Wallet passphrase used to encrypt wallet seed
      short: p
      long: pass
      takes_value: true
  - account:
      help: Wallet account to use for this operation
      short: a
      long: account
      takes_value: true
      default_value: default
  - top_level_dir:
      help: Top directory in which wallet files are stored (location of 'mwc-wallet.toml')
      short: t
      long: top_level_dir
      takes_value: true
  - external:
      help: Listen on 0.0.0.0 interface to allow external connections (default is 127.0.0.1)
      short: e
      long: external
      takes_value: false
  - show_spent:
      help: Show spent outputs on wallet output commands
      short: s
      long: show_spent
      takes_value: false
  - api_server_address:
      help: Api address of running node on which to check inputs and post transactions
      short: r
      long: api_server_address
      takes_value: true
subcommands:
  - cli:
      about: Start the wallet in interactive CLI mode (EXPERIMENTAL and UNDER DEVELOPMENT)
  - account:
      about: List wallet accounts or create a new account
      args:
        - create:
            help: Create a new wallet account with provided name
            short: c
            long: create
            takes_value: true
  - listen:
      about: Runs the wallet in listening mode waiting for transactions
      args:
        - port:
            help: Port on which to run the wallet listener
            short: l
            long: port
            takes_value: true
        - method:
            help: Which method to use for communication
            short: m
            long: method
            possible_values:
              - http
              - keybase
              - mwcmqs
            default_value: http
            takes_value: true
        - no_tor:
            help: Don't start TOR listener when starting HTTP listener
            short: n
            long: no_tor
            takes_value: false
  - owner_api:
      about: Runs the wallet's local web API
      args:
        - port:
            help: Port on which to run the wallet owner listener
            short: l
            long: port
            takes_value: true
        - run_foreign:
            help: Also run the Foreign API
            long: run_foreign
            takes_value: false
  - send:
      about: Builds a transaction to send coins and sends to the specified listener directly
      args:
        - amount:
            help: Number of coins to send with optional fraction, e.g. 12.423
            index: 1
        - minimum_confirmations:
            help: Minimum number of confirmations required for an output to be spendable
            short: c
            long: min_conf
            default_value: "10"
            takes_value: true
        - exclude_change_outputs:
            help: If this flag is set, 'minimum_confirmations' will not apply to change_outputs for this request. Instead, minimum_confirmations_change_outputs will be used as the minimum_confirmations required for change_outputs.
            short: x
            long: exclude_change_outputs
            takes_value: false
        - minimum_confirmations_change_outputs:
            help: minimum confirmations required for change outputs. This value may only be set if the -exclude_change_outputs flag is set.
            short: r
            long: minimum_confirmations_change_outputs
            default_value: "1"
            takes_value: true
        - selection_strategy:
            help: Coin/Output selection strategy.
            short: s
            long: selection
            possible_values:
              - all
              - smallest
            default_value: smallest
            takes_value: true
        - estimate_selection_strategies:
            help: Estimates all possible Coin/Output selection strategies.
            short: e
            long: estimate-selection
        - change_outputs:
            help: Number of change outputs to generate (mainly for testing)
            short: o
            long: change_outputs
            default_value: "1"
            takes_value: true
        - method:
            help: Method for sending this transaction
            short: m
            long: method
            possible_values:
              - http
              - file
              - self
              - keybase
              - mwcmqs
            default_value: http
            takes_value: true
        - dest:
            help: Send the transaction to the provided server (start with http://) or save as file.
            short: d
            long: dest
            takes_value: true
        - apisecret:
            help: receiver wallet apisecret. Applicable to http/https address only. Default is none
            short: a
            long: apisecret
            takes_value: true
        - request_payment_proof:
            help: Request a payment proof from the recipient. If sending to a tor address, the address will be filled automatically.
            short: y
            long: request_payment_proof
        - proof_address:
            help: Recipient proof address. If not using TOR, must be provided seprarately by the recipient
            short: z
            long: proof_address
            takes_value: true
        - fluff:
            help: Fluff the transaction (ignore Dandelion relay protocol)
            short: f
            long: fluff
        - message:
            help: Optional participant message to include
            short: g
            long: message
            takes_value: true
        - stored_tx:
            help: If present, use the previously stored Unconfirmed transaction with given id
            short: t
            long: stored_tx
            takes_value: true
        - ttl_blocks:
            help: If present, the number of blocks from the current after which wallets should refuse to process transactions further
            short: b
            long: ttl_blocks
            takes_value: true
  - receive:
      about: Processes a transaction file to accept a transfer from a sender
      args:
        - message:
            help: Optional participant message to include
            short: g
            long: message
            takes_value: true
        - input:
            help: Partial transaction to process, expects the sender's transaction file.
            short: i
            long: input
            takes_value: true
  - finalize:
      about: Processes a receiver's transaction file to finalize a transfer.
      args:
        - input:
            help: Partial transaction to process, expects the receiver's transaction file.
            short: i
            long: input
            takes_value: true
        - fluff:
            help: Fluff the transaction (ignore Dandelion relay protocol)
            short: f
            long: fluff
        - nopost:
            help: Do not post the transaction.
            short: n
            long: nopost
        - dest:
            help: Specify file to save the finalized slate.
            short: d
            long: dest
            takes_value: true
  - invoice:
      about: Initialize an invoice transaction.
      args:
        - amount:
            help: Number of coins to invoice  with optional fraction, e.g. 12.423
            index: 1
        - message:
            help: Optional participant message to include
            short: g
            long: message
            takes_value: true
        - dest:
            help: Name of destination slate output file
            short: d
            long: dest
            takes_value: true
  - finalize_invoice:
      about: Processes invoice transaction file to finalize a transfer.
      args:
        - input:
            help: Partial transaction to process, expects the receiver's transaction file.
            short: i
            long: input
            takes_value: true
        - fluff:
            help: Fluff the transaction (ignore Dandelion relay protocol)
            short: f
            long: fluff
        - nopost:
            help: Do not post the transaction.
            short: n
            long: nopost
        - dest:
            help: Specify file to save the finalized slate.
            short: d
            long: dest
            takes_value: true
  - pay:
      about: Spend coins to pay the provided invoice transaction
      args:
        - minimum_confirmations:
            help: Minimum number of confirmations required for an output to be spendable
            short: c
            long: min_conf
            default_value: "10"
            takes_value: true
        - selection_strategy:
            help: Coin/Output selection strategy.
            short: s
            long: selection
            possible_values:
              - all
              - smallest
            default_value: all
            takes_value: true
        - estimate_selection_strategies:
            help: Estimates all possible Coin/Output selection strategies.
            short: e
            long: estimate-selection
        - method:
            help: Method for sending the processed invoice back to the invoice creator
            short: m
            long: method
            possible_values:
              - file
              - http
              - self
            default_value: file
            takes_value: true
        - dest:
            help: Send the transaction to the provided server (start with http://) or save as file.
            short: d
            long: dest
            takes_value: true
        - message:
            help: Optional participant message to include
            short: g
            long: message
            takes_value: true
        - input:
            help: Partial transaction to process, expects the invoicer's transaction file.
            short: i
            long: input
            takes_value: true
        - ttl_blocks:
            help: If present, the number of blocks from the current after which wallets should refuse to process transactions further
            short: b
            long: ttl_blocks
            takes_value: true
  - outputs:
      about: Raw wallet output info (list of outputs)
  - txs:
      about: Display transaction information
      args:
        - id:
            help: If specified, display transaction with given Id and all associated Inputs/Outputs
            short: i
            long: id
            takes_value: true
        - txid:
            help: If specified, display transaction with given TxID UUID and all associated Inputs/Outputs
            short: t
            long: txid
            takes_value: true
  - post:
      about: Posts a finalized transaction to the chain
      args:
        - input:
            help: File name of the transaction to post
            short: i
            long: input
            takes_value: true
        - fluff:
            help: Fluff the transaction (ignore Dandelion relay protocol)
            short: f
            long: fluff
  - submit:
      about: Submits a transaction that has already been finalized but not submitted to the network yet
      args:
        - input:
            help: Transaction file to submit
            short: i
            long: input
            takes_value: true
        - fluff:
            help: Fluff the transaction (ignore Dandelion relay protocol)
            short: f
            long: fluff
  - repost:
      about: Reposts a stored, completed but unconfirmed transaction to the chain, or dumps it to a file
      args:
        - id:
            help: Transaction ID containing the stored completed transaction
            short: i
            long: id
            takes_value: true
        - dumpfile:
            help: File name to duMp the transaction to instead of posting
            short: m
            long: dumpfile
            takes_value: true
        - fluff:
            help: Fluff the transaction (ignore Dandelion relay protocol)
            short: f
            long: fluff
  - cancel:
      about: Cancels a previously created transaction, freeing previously locked outputs for use again
      args:
        - id:
            help: The ID of the transaction to cancel
            short: i
            long: id
            takes_value: true
        - txid:
            help: The TxID UUID of the transaction to cancel
            short: t
            long: txid
            takes_value: true
  - info:
      about: Basic wallet contents summary
      args:
        - minimum_confirmations:
            help: Minimum number of confirmations required for an output to be spendable
            short: c
            long: min_conf
            default_value: "10"
            takes_value: true
  - init:
      about: Initialize a new wallet seed file and database
      args:
        - here:
            help: Create wallet files in the current directory instead of the default ~/.mwc directory
            short: h
            long: here
            takes_value: false
        - short_wordlist:
            help: Generate a 12-word recovery phrase/seed instead of default 24
            short: s
            long: short_wordlist
            takes_value: false
        - recover:
            help: Initialize new wallet using a recovery phrase
            short: r
            long: recover
            takes_value: false
  - open:
      about: Opens a wallet (interactive mode only)
  - close:
      about: Closes the wallet (interactive mode only)
  - recover:
      about: Displays a recovery phrase for the wallet. (use `init -r` to perform recovery)
  - address:
      about: Display the wallet's payment proof address
  - scan:
      about: Checks a wallet's outputs against a live node, repairing and restoring missing outputs if required
      args:
        - delete_unconfirmed:
            help: Delete any unconfirmed outputs, unlock any locked outputs and delete associated transactions while doing the check.
            short: d
            long: delete_unconfirmed
            takes_value: false
        - start_height:
            help: If given, the first block from which to start the scan (default 1)
            short: h
            long: start_height
            takes_value: true
        - backwards_from_tip:
            help: If given, start scan b blocks back from the tip
            short: b
            long: backwards_from_tip,
            takes_value: true
  - export_proof:
      about: Export a payment proof from a completed transaction
      args:
          - output:
              help: Output proof file
              index: 1
          - id:
              help: If specified, retrieve the proof for the given transaction ID
              short: i
              long: id
              takes_value: true
          - txid:
              help: If specified, retrieve the proof for the given Slate ID
              short: t
              long: txid
              takes_value: true
  - verify_proof:
      about: Verify a payment proof
      args:
          - input:
              help: Filename of a proof file
              index: 1
  - dump-wallet-data:
      about: Print wallet internal data (transactions, outputs)
      args:
        - file:
            help: write dump to the file instead of console
            short: f
            long: file
            takes_value: true
  - swap_create_from_offer:
      about:  Create Buyer swap trade from the Offer message that is saved into the file.
      args:
        - file:
            help: Filename where message with trade offer is stored. Please review the offer before accept it.
            short: f
            long: file
            takes_value: true
  - swap_start:
      about: Start MWC atomic swap trading.
      args:
        - mwc_amount:
            help: MWC amount to trade
            short: m
            long: mwc_amount
            takes_value: true
        - minimum_confirmations:
            help: Minimum confirmations number for the outputs to spend
            short: c
            long: min_conf
            default_value: "10"
            takes_value: true
        - secondary_currency:
            help: Secondary currency name
            short: s
            long: secondary_currency
            takes_value: true
            possible_values:
              - btc
            default_value: btc
        - secondary_amount:
            help: BTC amount expected to get before fees paid
            short: b
            long: secondary_amount
            takes_value: true
        - secondary_address:
            help: resulting BTC address
            short: a
            long: secondary_address
            takes_value: true
        - who_lock_first:
            help: Coins locking order. Another party will wait until transaction will be published
            short: l
            long: who_lock_first
            takes_value: true
            possible_values:
              - buyer
              - seller
            default_value: buyer
        - mwc_confirmations:
            help: Number of confirmations required for MWC coins
            long: mwc_lock_confirmations
            takes_value: true
            default_value: "60"
        - secondary_confirmations:
            help: Number of confirmations required for Secondary Coins
            long: secondary_lock_confirmations
            takes_value: true
            default_value: "3"
        - message_exchange_time:
            help: How much time (minutes) is reserved for every session of message exchange (Offer exchange and create redeem transaction sessions). Please reserve enough time, if you go out of time, your swap trade will be cancelled.
            long: message_exchange_time
            takes_value: true
            default_value: "60"
        - redeem_time:
<<<<<<< HEAD
            help: How much time (minutes) is reserved for execution of redeem or refund transaction. Please reserve enough time for this operation, otherwise you become an easy target for attacks.
=======
            help: How much time (minutes) is reserved for execution of redeem or refund transaction. Please reserve enough time for this operation, if you go out of time, your swap trade will be cancelled.
>>>>>>> 427f745d
            long: redeem_time
            takes_value: true
            default_value: "60"
  - swap:
      about: Trade MWC to another currency (BTC) with atomic swap
      args:
        - list:
            help: List SWAP trades
            short: l
            long: list
            takes_value: false
        - verbose:
            help: Show details for List command and print maximum details for
            short: v
            long: verbose
            takes_value: false
        - remove:
            help: Remove SWAP trade. Note, be sure that you finish or cancel you trade before to delete it.
            short: r
            long: remove
            takes_value: false
        - check:
            help: Check the status of the trade
            short: c
            long: check
            takes_value: false
        - process:
            help: Process the next step of the swap trade
            short: p
            long: process
            takes_value: false
        - autoswap:
            help: Enter all required value now, then kick back and let swap process be carried out without any more inputs.
            short: a
            long: autoswap
            takes_value: false
        - dump:
            help: Dump the content of the swap file decrypted on screen
            short: u
            long: dump
            takes_value: false
        - adjust:
            help: Modify the swap trade workflow. Normally it is not needed. Sometimes you can use 'cancel'. StateID we not recomment to adjust unless you know ehat you are doing
            short: j
            long: adjust
            takes_value: true
            possible_values:
              - cancel
              - SellerOfferCreated
              - SellerSendingOffer
              - SellerWaitingForAcceptanceMessage
              - SellerWaitingForBuyerLock
              - SellerPostingLockMwcSlate
              - SellerWaitingForLockConfirmations
              - SellerWaitingForInitRedeemMessage
              - SellerSendingInitRedeemMessage
              - SellerWaitingForBuyerToRedeemMwc
              - SellerRedeemSecondaryCurrency
              - SellerWaitingForRedeemConfirmations
              - SellerSwapComplete
              - SellerWaitingForRefundHeight
              - SellerPostingRefundSlate
              - SellerWaitingForRefundConfirmations
              - SellerCancelledRefunded
              - SellerCancelled
              - BuyerOfferCreated
              - BuyerSendingAcceptOfferMessage
              - BuyerWaitingForSellerToLock
              - BuyerPostingSecondaryToMultisigAccount
              - BuyerWaitingForLockConfirmations
              - BuyerSendingInitRedeemMessage
              - BuyerWaitingForRespondRedeemMessage
              - BuyerRedeemMwc
              - BuyerWaitForRedeemMwcConfirmations
              - BuyerSwapComplete
              - BuyerWaitingForRefundTime
              - BuyerPostingRefundForSecondary
              - BuyerWaitingForRefundConfirmations
              - BuyerCancelledRefunded
              - BuyerCancelled
        - retry:
            help: Retry action action that was executed sucessfully before.
            short: e
            long: retry
            takes_value: true
            possible_values:
              - msg1
              - msg2
              - publish_MWC
              - publish_BTC
              - refund
        - swap_id:
            help: Id of swap trade. Required for some commands
            short: i
            long: swap_id
            takes_value: true
        - method:
            help: Method for sending the message to other party
            short: m
            long: method
            possible_values:
              - tor
              - file
              - mwcmqs
            default_value: file
            takes_value: true
        - dest:
            help: Send message to the destination for the method above; address for the buyer BTC refund
            short: d
            long: dest
            takes_value: true
        - apisecret:
            help: swapping counterpart apisecret. Applicable to http/https address only. Default is none
            short: s
            long: apisecret
            takes_value: true
        - secondary_fee_per_byte:
            help: Optional secondary fee per byte. For BTC default 26 sat/byte.
            long: secondary_fee_per_byte
            takes_value: true
<|MERGE_RESOLUTION|>--- conflicted
+++ resolved
@@ -521,11 +521,7 @@
             takes_value: true
             default_value: "60"
         - redeem_time:
-<<<<<<< HEAD
-            help: How much time (minutes) is reserved for execution of redeem or refund transaction. Please reserve enough time for this operation, otherwise you become an easy target for attacks.
-=======
             help: How much time (minutes) is reserved for execution of redeem or refund transaction. Please reserve enough time for this operation, if you go out of time, your swap trade will be cancelled.
->>>>>>> 427f745d
             long: redeem_time
             takes_value: true
             default_value: "60"
