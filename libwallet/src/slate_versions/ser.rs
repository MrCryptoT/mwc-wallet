// Copyright 2019 The Grin Developers
//
// Licensed under the Apache License, Version 2.0 (the "License");
// you may not use this file except in compliance with the License.
// You may obtain a copy of the License at
//
//     http://www.apache.org/licenses/LICENSE-2.0
//
// Unless required by applicable law or agreed to in writing, software
// distributed under the License is distributed on an "AS IS" BASIS,
// WITHOUT WARRANTIES OR CONDITIONS OF ANY KIND, either express or implied.
// See the License for the specific language governing permissions and
// limitations under the License.
//! Sane serialization & deserialization of cryptographic structs into hex

/// Serializes an OnionV3Address to and from hex
pub mod option_ov3_serde {
	use serde::de::Error;
	use serde::{Deserialize, Deserializer, Serializer};
	use std::convert::TryFrom;

	use crate::util::{OnionV3Address, OnionV3AddressError};

	///
	pub fn serialize<S>(addr: &Option<OnionV3Address>, serializer: S) -> Result<S::Ok, S::Error>
	where
		S: Serializer,
	{
		match addr {
			Some(a) => serializer.serialize_str(&a.to_string()),
			None => serializer.serialize_none(),
		}
	}

	///
	pub fn deserialize<'de, D>(deserializer: D) -> Result<Option<OnionV3Address>, D::Error>
	where
		D: Deserializer<'de>,
	{
		Option::<String>::deserialize(deserializer).and_then(|res| match res {
			Some(s) => OnionV3Address::try_from(s.as_str())
				.map_err(|err: OnionV3AddressError| Error::custom(format!("{:?}", err)))
				.and_then(|a| Ok(Some(a))),
			None => Ok(None),
		})
	}
}

/// Serializes an OnionV3Address to and from hex
pub mod ov3_serde {
	use serde::de::Error;
	use serde::{Deserialize, Deserializer, Serializer};
	use std::convert::TryFrom;

	use crate::util::{OnionV3Address, OnionV3AddressError};

	///
	pub fn serialize<S>(addr: &OnionV3Address, serializer: S) -> Result<S::Ok, S::Error>
	where
		S: Serializer,
	{
		serializer.serialize_str(&addr.to_string())
	}

	///
	pub fn deserialize<'de, D>(deserializer: D) -> Result<OnionV3Address, D::Error>
	where
		D: Deserializer<'de>,
	{
		String::deserialize(deserializer).and_then(|s| {
			OnionV3Address::try_from(s.as_str())
				.map_err(|err: OnionV3AddressError| Error::custom(format!("{:?}", err)))
				.and_then(Ok)
		})
	}
}

/// Serializes an ed25519 PublicKey to and from hex
pub mod dalek_pubkey_serde {
	use crate::grin_util::{from_hex, to_hex};
	use ed25519_dalek::PublicKey as DalekPublicKey;
	use serde::{Deserialize, Deserializer, Serializer};

	///
	pub fn serialize<S>(key: &DalekPublicKey, serializer: S) -> Result<S::Ok, S::Error>
	where
		S: Serializer,
	{
		serializer.serialize_str(&to_hex(key.to_bytes().to_vec()))
	}

	///
	pub fn deserialize<'de, D>(deserializer: D) -> Result<DalekPublicKey, D::Error>
	where
		D: Deserializer<'de>,
	{
		use serde::de::Error;
		String::deserialize(deserializer)
			.and_then(|string| {
				from_hex(&string).map_err(|err| {
					Error::custom(format!(
						"DalekPublicKey, Unable to parse HEX {}, {}",
						string, err
					))
				})
			})
			.and_then(|bytes: Vec<u8>| {
				DalekPublicKey::from_bytes(&bytes).map_err(|err| {
					Error::custom(format!("Unable to build DalekPublicKey, {}", err))
				})
			})
	}
}

/// Serializes an Option<ed25519_dalek::PublicKey> to and from hex
pub mod option_dalek_pubkey_serde {
	use ed25519_dalek::PublicKey as DalekPublicKey;
	use serde::de::Error;
	use serde::{Deserialize, Deserializer, Serializer};

	use crate::grin_util::{from_hex, to_hex};

	///
	pub fn serialize<S>(key: &Option<DalekPublicKey>, serializer: S) -> Result<S::Ok, S::Error>
	where
		S: Serializer,
	{
		match key {
			Some(key) => serializer.serialize_str(&to_hex(key.to_bytes().to_vec())),
			None => serializer.serialize_none(),
		}
	}

	///
	pub fn deserialize<'de, D>(deserializer: D) -> Result<Option<DalekPublicKey>, D::Error>
	where
		D: Deserializer<'de>,
	{
		Option::<String>::deserialize(deserializer).and_then(|res| match res {
<<<<<<< HEAD
			Some(string) => from_hex(&string)
				.map_err(|err| {
					Error::custom(format!(
						"DalekPublicKey, Unable to parse HEX {}, {}",
						string, err
					))
				})
=======
			Some(string) => from_hex(string)
				.map_err(|err| Error::custom(err.to_string()))
>>>>>>> 54af157e
				.and_then(|bytes: Vec<u8>| {
					let mut b = [0u8; 32];
					b.copy_from_slice(&bytes[0..32]);
					DalekPublicKey::from_bytes(&b)
<<<<<<< HEAD
						.map(|val| Some(val))
						.map_err(|err| {
							Error::custom(format!("Unable to build DalekPublicKey, {}", err))
						})
=======
						.map(Some)
						.map_err(|err| Error::custom(err.to_string()))
>>>>>>> 54af157e
				}),
			None => Ok(None),
		})
	}
}

/// Serializes an ed25519_dalek::Signature to and from hex
pub mod dalek_sig_serde {
	use ed25519_dalek::Signature as DalekSignature;
	use serde::de::Error;
	use serde::{Deserialize, Deserializer, Serializer};

	use crate::grin_util::{from_hex, to_hex};

	///
	pub fn serialize<S>(key: &DalekSignature, serializer: S) -> Result<S::Ok, S::Error>
	where
		S: Serializer,
	{
		serializer.serialize_str(&to_hex(key.to_bytes().to_vec()))
	}

	///
	pub fn deserialize<'de, D>(deserializer: D) -> Result<DalekSignature, D::Error>
	where
		D: Deserializer<'de>,
	{
		String::deserialize(deserializer)
			.and_then(|string| from_hex(string).map_err(|err| Error::custom(err.to_string())))
			.and_then(|bytes: Vec<u8>| {
				let mut b = [0u8; 64];
				b.copy_from_slice(&bytes[0..64]);
				DalekSignature::from_bytes(&b).map_err(|err| Error::custom(err.to_string()))
			})
	}
}

/// Serializes an Option<ed25519_dalek::PublicKey> to and from hex
pub mod option_dalek_sig_serde {
	use ed25519_dalek::Signature as DalekSignature;
	use serde::de::Error;
	use serde::{Deserialize, Deserializer, Serializer};

	use crate::grin_util::{from_hex, to_hex};

	///
	pub fn serialize<S>(key: &Option<DalekSignature>, serializer: S) -> Result<S::Ok, S::Error>
	where
		S: Serializer,
	{
		match key {
			Some(key) => serializer.serialize_str(&to_hex(key.to_bytes().to_vec())),
			None => serializer.serialize_none(),
		}
	}

	///
	pub fn deserialize<'de, D>(deserializer: D) -> Result<Option<DalekSignature>, D::Error>
	where
		D: Deserializer<'de>,
	{
		Option::<String>::deserialize(deserializer).and_then(|res| match res {
<<<<<<< HEAD
			Some(string) => from_hex(&string)
				.map_err(|err| {
					Error::custom(format!(
						"DalekPublicKey, Unable to parse HEX {}, {}",
						string, err
					))
				})
=======
			Some(string) => from_hex(string)
				.map_err(|err| Error::custom(err.to_string()))
>>>>>>> 54af157e
				.and_then(|bytes: Vec<u8>| {
					let mut b = [0u8; 64];
					b.copy_from_slice(&bytes[0..64]);
					DalekSignature::from_bytes(&b)
<<<<<<< HEAD
						.map(|val| Some(val))
						.map_err(|err| {
							Error::custom(format!("Unable to build DalekPublicKey, {}", err))
						})
=======
						.map(Some)
						.map_err(|err| Error::custom(err.to_string()))
>>>>>>> 54af157e
				}),
			None => Ok(None),
		})
	}
}

// Test serialization methods of components that are being used
#[cfg(test)]
mod test {
	use super::*;
	use rand::rngs::mock::StepRng;

	use crate::grin_util::{secp, static_secp_instance};
	use ed25519_dalek::Keypair;
	use ed25519_dalek::PublicKey as DalekPublicKey;
	use ed25519_dalek::SecretKey as DalekSecretKey;
	use ed25519_dalek::Signature as DalekSignature;
	use serde::Deserialize;

	use serde_json;

	#[derive(Serialize, Deserialize, PartialEq, Eq, Debug, Clone)]
	struct SerTest {
		#[serde(with = "dalek_pubkey_serde")]
		pub pub_key: DalekPublicKey,
		#[serde(with = "option_dalek_pubkey_serde")]
		pub pub_key_opt: Option<DalekPublicKey>,
		#[serde(with = "dalek_sig_serde")]
		pub sig: DalekSignature,
		#[serde(with = "option_dalek_sig_serde")]
		pub sig_opt: Option<DalekSignature>,
	}

	impl SerTest {
		pub fn random() -> SerTest {
			let secp_inst = static_secp_instance();
			let secp = secp_inst.lock();
			let mut test_rng = StepRng::new(1234567890u64, 1);
			let sec_key = secp::key::SecretKey::new(&secp, &mut test_rng);
			let d_skey = DalekSecretKey::from_bytes(&sec_key.0).unwrap();
			let d_pub_key: DalekPublicKey = (&d_skey).into();

			let keypair = Keypair {
				public: d_pub_key,
				secret: d_skey,
			};

			let d_sig = keypair.sign("test sig".as_bytes());
			println!("D sig: {:?}", d_sig);

			SerTest {
				pub_key: d_pub_key.clone(),
				pub_key_opt: Some(d_pub_key),
				sig: d_sig.clone(),
				sig_opt: Some(d_sig),
			}
		}
	}

	#[test]
	fn ser_dalek_primitives() {
		for _ in 0..10 {
			let s = SerTest::random();
			println!("Before Serialization: {:?}", s);
			let serialized = serde_json::to_string_pretty(&s).unwrap();
			println!("JSON: {}", serialized);
			let deserialized: SerTest = serde_json::from_str(&serialized).unwrap();
			println!("After Serialization: {:?}", deserialized);
			println!();
			assert_eq!(s, deserialized);
		}
	}
}<|MERGE_RESOLUTION|>--- conflicted
+++ resolved
@@ -137,7 +137,6 @@
 		D: Deserializer<'de>,
 	{
 		Option::<String>::deserialize(deserializer).and_then(|res| match res {
-<<<<<<< HEAD
 			Some(string) => from_hex(&string)
 				.map_err(|err| {
 					Error::custom(format!(
@@ -145,23 +144,12 @@
 						string, err
 					))
 				})
-=======
-			Some(string) => from_hex(string)
-				.map_err(|err| Error::custom(err.to_string()))
->>>>>>> 54af157e
 				.and_then(|bytes: Vec<u8>| {
 					let mut b = [0u8; 32];
 					b.copy_from_slice(&bytes[0..32]);
-					DalekPublicKey::from_bytes(&b)
-<<<<<<< HEAD
-						.map(|val| Some(val))
-						.map_err(|err| {
-							Error::custom(format!("Unable to build DalekPublicKey, {}", err))
-						})
-=======
-						.map(Some)
-						.map_err(|err| Error::custom(err.to_string()))
->>>>>>> 54af157e
+					DalekPublicKey::from_bytes(&b).map(Some).map_err(|err| {
+						Error::custom(format!("Unable to build DalekPublicKey, {}", err))
+					})
 				}),
 			None => Ok(None),
 		})
@@ -190,7 +178,7 @@
 		D: Deserializer<'de>,
 	{
 		String::deserialize(deserializer)
-			.and_then(|string| from_hex(string).map_err(|err| Error::custom(err.to_string())))
+			.and_then(|string| from_hex(&string).map_err(|err| Error::custom(err.to_string())))
 			.and_then(|bytes: Vec<u8>| {
 				let mut b = [0u8; 64];
 				b.copy_from_slice(&bytes[0..64]);
@@ -224,7 +212,6 @@
 		D: Deserializer<'de>,
 	{
 		Option::<String>::deserialize(deserializer).and_then(|res| match res {
-<<<<<<< HEAD
 			Some(string) => from_hex(&string)
 				.map_err(|err| {
 					Error::custom(format!(
@@ -232,23 +219,12 @@
 						string, err
 					))
 				})
-=======
-			Some(string) => from_hex(string)
-				.map_err(|err| Error::custom(err.to_string()))
->>>>>>> 54af157e
 				.and_then(|bytes: Vec<u8>| {
 					let mut b = [0u8; 64];
 					b.copy_from_slice(&bytes[0..64]);
-					DalekSignature::from_bytes(&b)
-<<<<<<< HEAD
-						.map(|val| Some(val))
-						.map_err(|err| {
-							Error::custom(format!("Unable to build DalekPublicKey, {}", err))
-						})
-=======
-						.map(Some)
-						.map_err(|err| Error::custom(err.to_string()))
->>>>>>> 54af157e
+					DalekSignature::from_bytes(&b).map(Some).map_err(|err| {
+						Error::custom(format!("Unable to build DalekPublicKey, {}", err))
+					})
 				}),
 			None => Ok(None),
 		})
