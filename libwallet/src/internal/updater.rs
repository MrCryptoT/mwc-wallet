// Copyright 2019 The Grin Developers
//
// Licensed under the Apache License, Version 2.0 (the "License");
// you may not use this file except in compliance with the License.
// You may obtain a copy of the License at
//
//     http://www.apache.org/licenses/LICENSE-2.0
//
// Unless required by applicable law or agreed to in writing, software
// distributed under the License is distributed on an "AS IS" BASIS,
// WITHOUT WARRANTIES OR CONDITIONS OF ANY KIND, either express or implied.
// See the License for the specific language governing permissions and
// limitations under the License.

//! Utilities to check the status of all the outputs we have stored in
//! the wallet storage and update them.

use std::collections::HashMap;
use uuid::Uuid;

use crate::error::Error;
use crate::grin_core::consensus::reward;
use crate::grin_core::core::{Output, TxKernel};
use crate::grin_core::global;
use crate::grin_core::libtx::proof::ProofBuilder;
use crate::grin_core::libtx::reward;
use crate::grin_keychain::{Identifier, Keychain, SwitchCommitmentType};
use crate::grin_util as util;
use crate::grin_util::secp::key::SecretKey;
use crate::grin_util::secp::pedersen;
use crate::grin_util::static_secp_instance;
use crate::internal::keys;
use crate::types::{
	NodeClient, OutputData, OutputStatus, TxLogEntry, TxLogEntryType, WalletBackend, WalletInfo,
};
use crate::{BlockFees, CbData, OutputCommitMapping};

/// Retrieve all of the outputs (doesn't attempt to update from node)
pub fn retrieve_outputs<'a, T: ?Sized, C, K>(
	wallet: &mut T,
	keychain_mask: Option<&SecretKey>,
	show_spent: bool,
	tx_id: Option<u32>,
	parent_key_id: Option<&Identifier>,
) -> Result<Vec<OutputCommitMapping>, Error>
where
	T: WalletBackend<'a, C, K>,
	C: NodeClient + 'a,
	K: Keychain + 'a,
{
	// just read the wallet here, no need for a write lock
	let mut outputs = wallet
		.iter()
		.filter(|out| show_spent || out.status != OutputStatus::Spent)
		.collect::<Vec<_>>();

	// only include outputs with a given tx_id if provided
	if let Some(id) = tx_id {
		outputs = outputs
			.into_iter()
			.filter(|out| out.tx_log_entry == Some(id))
			.collect::<Vec<_>>();
	}

	if let Some(k) = parent_key_id {
		outputs = outputs
			.iter()
			.filter(|o| o.root_key_id == *k)
			.map(|o| o.clone())
			.collect();
	}

	outputs.sort_by_key(|out| out.n_child);
	let keychain = wallet.keychain(keychain_mask)?;

	let res = outputs
		.into_iter()
		.map(|output| {
			let commit = match output.commit.clone() {
				Some(c) => pedersen::Commitment::from_vec(util::from_hex(c).unwrap()),
				None => keychain
					.commit(output.value, &output.key_id, &SwitchCommitmentType::Regular)
					.unwrap(), // TODO: proper support for different switch commitment schemes
			};
			OutputCommitMapping { output, commit }
		})
		.collect();
	Ok(res)
}

/// Retrieve all of the transaction entries, or a particular entry
/// if `parent_key_id` is set, only return entries from that key
pub fn retrieve_txs<'a, T: ?Sized, C, K>(
	wallet: &mut T,
	tx_id: Option<u32>,
	tx_slate_id: Option<Uuid>,
	parent_key_id: Option<&Identifier>,
	outstanding_only: bool,
) -> Result<Vec<TxLogEntry>, Error>
where
	T: WalletBackend<'a, C, K>,
	C: NodeClient + 'a,
	K: Keychain + 'a,
{
	let mut txs: Vec<TxLogEntry> = wallet
		.tx_log_iter()
		.filter(|tx_entry| {
			let f_pk = match parent_key_id {
				Some(k) => tx_entry.parent_key_id == *k,
				None => true,
			};
			let f_tx_id = match tx_id {
				Some(i) => tx_entry.id == i,
				None => true,
			};
			let f_txs = match tx_slate_id {
				Some(t) => tx_entry.tx_slate_id == Some(t),
				None => true,
			};
			let f_outstanding = match outstanding_only {
				true => {
					!tx_entry.confirmed
						&& (tx_entry.tx_type == TxLogEntryType::TxReceived
							|| tx_entry.tx_type == TxLogEntryType::TxSent)
				}
				false => true,
			};
			f_pk && f_tx_id && f_txs && f_outstanding
		})
		.collect();
	txs.sort_by_key(|tx| tx.creation_ts);
	Ok(txs)
}

/// Refreshes the outputs in a wallet with the latest information
/// from a node
pub fn refresh_outputs<'a, T: ?Sized, C, K>(
	wallet: &mut T,
	keychain_mask: Option<&SecretKey>,
	parent_key_id: &Identifier,
	update_all: bool,
) -> Result<(), Error>
where
	T: WalletBackend<'a, C, K>,
	C: NodeClient + 'a,
	K: Keychain + 'a,
{
	let height = wallet.w2n_client().get_chain_tip()?.0;
	refresh_output_state(wallet, keychain_mask, height, parent_key_id, update_all)?;
	Ok(())
}

/// build a local map of wallet outputs keyed by commit
/// and a list of outputs we want to query the node for
pub fn map_wallet_outputs<'a, T: ?Sized, C, K>(
	wallet: &mut T,
	keychain_mask: Option<&SecretKey>,
	parent_key_id: &Identifier,
	update_all: bool,
) -> Result<HashMap<pedersen::Commitment, (Identifier, Option<u64>)>, Error>
where
	T: WalletBackend<'a, C, K>,
	C: NodeClient + 'a,
	K: Keychain + 'a,
{
	let mut wallet_outputs: HashMap<pedersen::Commitment, (Identifier, Option<u64>)> =
		HashMap::new();
	let keychain = wallet.keychain(keychain_mask)?;
	let unspents: Vec<OutputData> = wallet
		.iter()
		.filter(|x| x.root_key_id == *parent_key_id && x.status != OutputStatus::Spent)
		.collect();

	let tx_entries = retrieve_txs(wallet, None, None, Some(&parent_key_id), true)?;

	// Only select outputs that are actually involved in an outstanding transaction
	let unspents: Vec<OutputData> = match update_all {
		false => unspents
			.into_iter()
			.filter(|x| match x.tx_log_entry.as_ref() {
				Some(t) => {
					if let Some(_) = tx_entries.iter().find(|&te| te.id == *t) {
						true
					} else {
						false
					}
				}
				None => true,
			})
			.collect(),
		true => unspents,
	};

	for out in unspents {
		let commit = match out.commit.clone() {
			Some(c) => pedersen::Commitment::from_vec(util::from_hex(c).unwrap()),
			None => keychain
				.commit(out.value, &out.key_id, &SwitchCommitmentType::Regular)
				.unwrap(), // TODO: proper support for different switch commitment schemes
		};
		wallet_outputs.insert(commit, (out.key_id.clone(), out.mmr_index));
	}
	Ok(wallet_outputs)
}

/// Cancel transaction and associated outputs
pub fn cancel_tx_and_outputs<'a, T: ?Sized, C, K>(
	wallet: &mut T,
	keychain_mask: Option<&SecretKey>,
	tx: TxLogEntry,
	outputs: Vec<OutputData>,
	parent_key_id: &Identifier,
) -> Result<(), Error>
where
	T: WalletBackend<'a, C, K>,
	C: NodeClient + 'a,
	K: Keychain + 'a,
{
	let mut batch = wallet.batch(keychain_mask)?;

	for mut o in outputs {
		// unlock locked outputs
		if o.status == OutputStatus::Unconfirmed {
			batch.delete(&o.key_id, &o.mmr_index)?;
		}
		if o.status == OutputStatus::Locked {
			o.status = OutputStatus::Unspent;
			batch.save(o)?;
		}
	}
	let mut tx = tx.clone();
	if tx.tx_type == TxLogEntryType::TxSent {
		tx.tx_type = TxLogEntryType::TxSentCancelled;
	}
	if tx.tx_type == TxLogEntryType::TxReceived {
		tx.tx_type = TxLogEntryType::TxReceivedCancelled;
	}
	batch.save_tx_log_entry(tx, parent_key_id)?;
	batch.commit()?;
	Ok(())
}

/// Apply refreshed API output data to the wallet
pub fn apply_api_outputs<'a, T: ?Sized, C, K>(
	wallet: &mut T,
	keychain_mask: Option<&SecretKey>,
	wallet_outputs: &HashMap<pedersen::Commitment, (Identifier, Option<u64>)>,
	api_outputs: &HashMap<pedersen::Commitment, (String, u64, u64)>,
	height: u64,
	parent_key_id: &Identifier,
) -> Result<(), Error>
where
	T: WalletBackend<'a, C, K>,
	C: NodeClient + 'a,
	K: Keychain + 'a,
{
	// now for each commit, find the output in the wallet and the corresponding
	// api output (if it exists) and refresh it in-place in the wallet.
	// Note: minimizing the time we spend holding the wallet lock.
	{
		let last_confirmed_height = wallet.last_confirmed_height()?;
		// If the server height is less than our confirmed height, don't apply
		// these changes as the chain is syncing, incorrect or forking
		if height < last_confirmed_height {
			warn!(
				"Not updating outputs as the height of the node's chain \
				 is less than the last reported wallet update height."
			);
			warn!("Please wait for sync on node to complete or fork to resolve and try again.");
			return Ok(());
		}
		let mut batch = wallet.batch(keychain_mask)?;
		for (commit, (id, mmr_index)) in wallet_outputs.iter() {
			if let Ok(mut output) = batch.get(id, mmr_index) {
				match api_outputs.get(&commit) {
					Some(o) => {
						// if this is a coinbase tx being confirmed, it's recordable in tx log
						if output.is_coinbase && output.status == OutputStatus::Unconfirmed {
							let log_id = batch.next_tx_log_id(parent_key_id)?;
							let mut t = TxLogEntry::new(
								parent_key_id.clone(),
								TxLogEntryType::ConfirmedCoinbase,
								log_id,
							);
							t.confirmed = true;
							t.output_height = output.height;
							t.amount_credited = output.value;
							t.amount_debited = 0;
							t.num_outputs = 1;
							// calculate kernel excess for coinbase
							{
								let secp = static_secp_instance();
								let secp = secp.lock();
								let over_commit = secp.commit_value(output.value)?;
								let excess =
									secp.commit_sum(vec![commit.clone()], vec![over_commit])?;
								t.kernel_excess = Some(excess);
								t.kernel_lookup_min_height = Some(height);
							}
							t.update_confirmation_ts();
							output.tx_log_entry = Some(log_id);
							batch.save_tx_log_entry(t, &parent_key_id)?;
						}
						// also mark the transaction in which this output is involved as confirmed
						// note that one involved input/output confirmation SHOULD be enough
						// to reliably confirm the tx
						if !output.is_coinbase && output.status == OutputStatus::Unconfirmed {
							let tx = batch.tx_log_iter().find(|t| {
								Some(t.id) == output.tx_log_entry
									&& t.parent_key_id == *parent_key_id
							});
							if let Some(mut t) = tx {
								t.update_confirmation_ts();
								t.confirmed = true;
								t.output_height = output.height;
								batch.save_tx_log_entry(t, &parent_key_id)?;
							}
						}
						output.height = o.1;
						output.mark_unspent();
					}
					None => output.mark_spent(),
				};
				batch.save(output)?;
			}
		}
		{
			batch.save_last_confirmed_height(parent_key_id, height)?;
		}
		batch.commit()?;
	}
	Ok(())
}

/// Builds a single api query to retrieve the latest output data from the node.
/// So we can refresh the local wallet outputs.
fn refresh_output_state<'a, T: ?Sized, C, K>(
	wallet: &mut T,
	keychain_mask: Option<&SecretKey>,
	height: u64,
	parent_key_id: &Identifier,
	update_all: bool,
) -> Result<(), Error>
where
	T: WalletBackend<'a, C, K>,
	C: NodeClient + 'a,
	K: Keychain + 'a,
{
	debug!("Refreshing wallet outputs");

	// build a local map of wallet outputs keyed by commit
	// and a list of outputs we want to query the node for
	let wallet_outputs = map_wallet_outputs(wallet, keychain_mask, parent_key_id, update_all)?;

	let wallet_output_keys = wallet_outputs.keys().map(|commit| commit.clone()).collect();

	let api_outputs = wallet
		.w2n_client()
		.get_outputs_from_node(wallet_output_keys)?;

	apply_api_outputs(
		wallet,
		keychain_mask,
		&wallet_outputs,
		&api_outputs,
		height,
		parent_key_id,
	)?;
	clean_old_unconfirmed(wallet, keychain_mask, height)?;
	Ok(())
}

fn clean_old_unconfirmed<'a, T: ?Sized, C, K>(
	wallet: &mut T,
	keychain_mask: Option<&SecretKey>,
	height: u64,
) -> Result<(), Error>
where
	T: WalletBackend<'a, C, K>,
	C: NodeClient + 'a,
	K: Keychain + 'a,
{
	if height < 50 {
		return Ok(());
	}
	let mut ids_to_del = vec![];
	for out in wallet.iter() {
		if out.status == OutputStatus::Unconfirmed
			&& out.height > 0
			&& out.height < height - 50
			&& out.is_coinbase
		{
			ids_to_del.push(out.key_id.clone())
		}
	}
	let mut batch = wallet.batch(keychain_mask)?;
	for id in ids_to_del {
		batch.delete(&id, &None)?;
	}
	batch.commit()?;
	Ok(())
}

/// Retrieve summary info about the wallet
/// caller should refresh first if desired
pub fn retrieve_info<'a, T: ?Sized, C, K>(
	wallet: &mut T,
	parent_key_id: &Identifier,
	minimum_confirmations: u64,
) -> Result<WalletInfo, Error>
where
	T: WalletBackend<'a, C, K>,
	C: NodeClient + 'a,
	K: Keychain + 'a,
{
	let current_height = wallet.last_confirmed_height()?;
	let outputs = wallet
		.iter()
		.filter(|out| out.root_key_id == *parent_key_id);

	let mut unspent_total = 0;
	let mut immature_total = 0;
	let mut awaiting_finalization_total = 0;
	let mut unconfirmed_total = 0;
	let mut locked_total = 0;

	for out in outputs {
		match out.status {
			OutputStatus::Unspent => {
				if out.is_coinbase && out.lock_height > current_height {
					immature_total += out.value;
				} else if out.num_confirmations(current_height) < minimum_confirmations {
					// Treat anything less than minimum confirmations as "unconfirmed".
					unconfirmed_total += out.value;
				} else {
					unspent_total += out.value;
				}
			}
			OutputStatus::Unconfirmed => {
				// We ignore unconfirmed coinbase outputs completely.
				if !out.is_coinbase {
					if minimum_confirmations == 0 {
						unconfirmed_total += out.value;
					} else {
						awaiting_finalization_total += out.value;
					}
				}
			}
			OutputStatus::Locked => {
				locked_total += out.value;
			}
			OutputStatus::Spent => {}
		}
	}

	Ok(WalletInfo {
		last_confirmed_height: current_height,
		minimum_confirmations,
		total: unspent_total + unconfirmed_total + immature_total,
		amount_awaiting_finalization: awaiting_finalization_total,
		amount_awaiting_confirmation: unconfirmed_total,
		amount_immature: immature_total,
		amount_locked: locked_total,
		amount_currently_spendable: unspent_total,
	})
}

/// Build a coinbase output and insert into wallet
pub fn build_coinbase<'a, T: ?Sized, C, K>(
	wallet: &mut T,
	keychain_mask: Option<&SecretKey>,
	block_fees: &BlockFees,
	test_mode: bool,
) -> Result<CbData, Error>
where
	T: WalletBackend<'a, C, K>,
	C: NodeClient + 'a,
	K: Keychain + 'a,
{
	let (out, kern, block_fees) = receive_coinbase(wallet, keychain_mask, block_fees, test_mode)?;

	Ok(CbData {
		output: out,
		kernel: kern,
		key_id: block_fees.key_id,
	})
}

//TODO: Split up the output creation and the wallet insertion
/// Build a coinbase output and the corresponding kernel
pub fn receive_coinbase<'a, T: ?Sized, C, K>(
	wallet: &mut T,
	keychain_mask: Option<&SecretKey>,
	block_fees: &BlockFees,
	test_mode: bool,
) -> Result<(Output, TxKernel, BlockFees), Error>
where
	T: WalletBackend<'a, C, K>,
	C: NodeClient + 'a,
	K: Keychain + 'a,
{
	let height = block_fees.height;
	let lock_height = height + global::coinbase_maturity();
	let key_id = block_fees.key_id();
	let parent_key_id = wallet.parent_key_id();

	let key_id = match key_id {
		Some(key_id) => match keys::retrieve_existing_key(wallet, key_id, None) {
			Ok(k) => k.0,
			Err(_) => keys::next_available_key(wallet, keychain_mask)?,
		},
		None => keys::next_available_key(wallet, keychain_mask)?,
	};

	{
		// Now acquire the wallet lock and write the new output.
<<<<<<< HEAD
		let amount = reward(block_fees.fees, height);
		let commit = wallet.calc_commit_for_cache(amount, &key_id)?;
		let mut batch = wallet.batch()?;
=======
		let amount = reward(block_fees.fees);
		let commit = wallet.calc_commit_for_cache(keychain_mask, amount, &key_id)?;
		let mut batch = wallet.batch(keychain_mask)?;
>>>>>>> 9360e5c5
		batch.save(OutputData {
			root_key_id: parent_key_id,
			key_id: key_id.clone(),
			n_child: key_id.to_path().last_path_index(),
			mmr_index: None,
			commit: commit,
			value: amount,
			status: OutputStatus::Unconfirmed,
			height: height,
			lock_height: lock_height,
			is_coinbase: true,
			tx_log_entry: None,
		})?;
		batch.commit()?;
	}

	debug!(
		"receive_coinbase: built candidate output - {:?}, {}",
		key_id.clone(),
		key_id,
	);

	let mut block_fees = block_fees.clone();
	block_fees.key_id = Some(key_id.clone());

	debug!("receive_coinbase: {:?}", block_fees);

<<<<<<< HEAD
	let keychain = wallet.keychain();
	let (out, kern) = reward::output(
		keychain,
		&ProofBuilder::new(keychain),
		&key_id,
		block_fees.fees,
		test_mode,
		height,
=======
	let keychain = wallet.keychain(keychain_mask)?;
	let (out, kern) = reward::output(
		&keychain,
		&ProofBuilder::new(&keychain),
		&key_id,
		block_fees.fees,
		test_mode,
>>>>>>> 9360e5c5
	)?;
	Ok((out, kern, block_fees))
}<|MERGE_RESOLUTION|>--- conflicted
+++ resolved
@@ -514,15 +514,9 @@
 
 	{
 		// Now acquire the wallet lock and write the new output.
-<<<<<<< HEAD
 		let amount = reward(block_fees.fees, height);
-		let commit = wallet.calc_commit_for_cache(amount, &key_id)?;
-		let mut batch = wallet.batch()?;
-=======
-		let amount = reward(block_fees.fees);
 		let commit = wallet.calc_commit_for_cache(keychain_mask, amount, &key_id)?;
 		let mut batch = wallet.batch(keychain_mask)?;
->>>>>>> 9360e5c5
 		batch.save(OutputData {
 			root_key_id: parent_key_id,
 			key_id: key_id.clone(),
@@ -550,16 +544,6 @@
 
 	debug!("receive_coinbase: {:?}", block_fees);
 
-<<<<<<< HEAD
-	let keychain = wallet.keychain();
-	let (out, kern) = reward::output(
-		keychain,
-		&ProofBuilder::new(keychain),
-		&key_id,
-		block_fees.fees,
-		test_mode,
-		height,
-=======
 	let keychain = wallet.keychain(keychain_mask)?;
 	let (out, kern) = reward::output(
 		&keychain,
@@ -567,7 +551,7 @@
 		&key_id,
 		block_fees.fees,
 		test_mode,
->>>>>>> 9360e5c5
+		height,
 	)?;
 	Ok((out, kern, block_fees))
 }