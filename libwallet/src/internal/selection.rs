--- conflicted
+++ resolved
@@ -28,11 +28,8 @@
 use crate::internal::keys;
 use crate::slate::Slate;
 use crate::types::*;
-<<<<<<< HEAD
+use crate::util::OnionV3Address;
 use grin_wallet_util::grin_util as util;
-=======
-use crate::util::OnionV3Address;
->>>>>>> 54af157e
 use std::collections::HashMap;
 
 /// Initialize a transaction on the sender side, returns a corresponding
@@ -154,27 +151,16 @@
 		let mut batch = wallet.batch(keychain_mask)?;
 		let log_id = batch.next_tx_log_id(&parent_key_id)?;
 		let mut t = TxLogEntry::new(parent_key_id.clone(), TxLogEntryType::TxSent, log_id);
-<<<<<<< HEAD
-		t.tx_slate_id = Some(slate_id.clone());
+		t.tx_slate_id = Some(slate_id);
 		let filename = format!("{}.mwctx", slate_id);
-=======
-		t.tx_slate_id = Some(slate_id);
-		let filename = format!("{}.grintx", slate_id);
->>>>>>> 54af157e
 		t.stored_tx = Some(filename);
 		t.fee = Some(slate.fee);
 		t.ttl_cutoff_height = slate.ttl_cutoff_height;
 
-<<<<<<< HEAD
 		t.address = address;
 
-		match slate.calc_excess(&keychain) {
-			Ok(e) => t.kernel_excess = Some(e),
-			Err(_) => {}
-=======
 		if let Ok(e) = slate.calc_excess(&keychain) {
 			t.kernel_excess = Some(e)
->>>>>>> 54af157e
 		}
 		t.kernel_lookup_min_height = Some(slate.height);
 
@@ -198,12 +184,8 @@
 				None => {
 					return Err(ErrorKind::PaymentProof(
 						"Payment proof derivation index required".to_owned(),
-<<<<<<< HEAD
-					))?
-=======
 					)
 					.into());
->>>>>>> 54af157e
 				}
 			};
 			let sender_key = address::address_from_derivation_path(
@@ -327,7 +309,6 @@
 	let amount = slate.amount;
 	let height = slate.height;
 
-<<<<<<< HEAD
 	let slate_id = slate.id.clone();
 
 	let mut out_vec = Vec::new();
@@ -337,14 +318,6 @@
 
 	let blinding =
 		slate.add_transaction_elements(&keychain, &ProofBuilder::new(&keychain), out_vec)?;
-=======
-	let slate_id = slate.id;
-	let blinding = slate.add_transaction_elements(
-		&keychain,
-		&ProofBuilder::new(&keychain),
-		vec![build::output(amount, key_id.clone())],
-	)?;
->>>>>>> 54af157e
 
 	// Add blinding sum to our context
 	let mut context = Context::new(
@@ -528,34 +501,9 @@
 	let mut total: u64 = coins.iter().map(|c| c.value).sum();
 	let mut amount_with_fee = amount + fee;
 
-<<<<<<< HEAD
 	let num_outputs = change_outputs + routputs;
 
 	// We don't want to have large transactions because of storage
-=======
-	if total == 0 {
-		return Err(ErrorKind::NotEnoughFunds {
-			available: 0,
-			available_disp: amount_to_hr_string(0, false),
-			needed: amount_with_fee as u64,
-			needed_disp: amount_to_hr_string(amount_with_fee as u64, false),
-		}
-		.into());
-	}
-
-	// The amount with fee is more than the total values of our max outputs
-	if total < amount_with_fee && coins.len() == max_outputs {
-		return Err(ErrorKind::NotEnoughFunds {
-			available: total,
-			available_disp: amount_to_hr_string(total, false),
-			needed: amount_with_fee as u64,
-			needed_disp: amount_to_hr_string(amount_with_fee as u64, false),
-		}
-		.into());
-	}
-
-	let num_outputs = change_outputs + 1;
->>>>>>> 54af157e
 
 	// We need to add a change address or amount with fee is more than total
 	if total != amount_with_fee {
@@ -566,20 +514,8 @@
 		// look for other outputs and check again
 		while total < amount_with_fee {
 			// End the loop if we have selected all the outputs and still not enough funds
-<<<<<<< HEAD
 
 			let coins_len = coins.len();
-=======
-			if coins.len() == max_outputs {
-				return Err(ErrorKind::NotEnoughFunds {
-					available: total as u64,
-					available_disp: amount_to_hr_string(total, false),
-					needed: amount_with_fee as u64,
-					needed_disp: amount_to_hr_string(amount_with_fee as u64, false),
-				}
-				.into());
-			}
->>>>>>> 54af157e
 
 			// select some spendable coins from the wallet
 			coins = select_coins(
