// Copyright 2019 The Grin Developers
//
// Licensed under the Apache License, Version 2.0 (the "License");
// you may not use this file except in compliance with the License.
// You may obtain a copy of the License at
//
//     http://www.apache.org/licenses/LICENSE-2.0
//
// Unless required by applicable law or agreed to in writing, software
// distributed under the License is distributed on an "AS IS" BASIS,
// WITHOUT WARRANTIES OR CONDITIONS OF ANY KIND, either express or implied.
// See the License for the specific language governing permissions and
// limitations under the License.

//! Transaction building functions

use uuid::Uuid;

use crate::grin_core::consensus::valid_header_version;
use crate::grin_core::core::HeaderVersion;
use crate::grin_keychain::{Identifier, Keychain};
use crate::grin_util as util;
use crate::grin_util::secp::key::SecretKey;
use crate::grin_util::secp::{pedersen, Secp256k1, Signature};
use crate::grin_util::Mutex;
use crate::internal::{selection, updater};
use crate::proof::crypto;
use crate::proof::crypto::Hex;
use crate::proof::proofaddress;
use crate::proof::proofaddress::ProvableAddress;
use crate::proof::tx_proof::{push_proof_for_slate, TxProof};
use crate::slate::Slate;
use crate::types::{Context, NodeClient, StoredProofInfo, TxLogEntryType, WalletBackend};
use crate::{address, Error, ErrorKind};

// static for incrementing test UUIDs
lazy_static! {
	static ref SLATE_COUNTER: Mutex<u8> = Mutex::new(0);
}

/// Creates a new slate for a transaction, can be called by anyone involved in
/// the transaction (sender(s), receiver(s))
pub fn new_tx_slate<'a, T: ?Sized, C, K>(
	wallet: &mut T,
	amount: u64,
	num_participants: usize,
	use_test_rng: bool,
	ttl_blocks: Option<u64>,
) -> Result<Slate, Error>
where
	T: WalletBackend<'a, C, K>,
	C: NodeClient + 'a,
	K: Keychain + 'a,
{
	let current_height = wallet.w2n_client().get_chain_tip()?.0;
	let mut slate = Slate::blank(num_participants);
	if let Some(b) = ttl_blocks {
		slate.ttl_cutoff_height = Some(current_height + b);
	}
	if use_test_rng {
		{
			let sc = SLATE_COUNTER.lock();
			let bytes = [4, 54, 67, 12, 43, 2, 98, 76, 32, 50, 87, 5, 1, 33, 43, *sc];
			slate.id = Uuid::from_slice(&bytes).unwrap();
		}
		*SLATE_COUNTER.lock() += 1;
	}
	slate.amount = amount;
	slate.height = current_height;

	if valid_header_version(current_height, HeaderVersion(1)) {
		slate.version_info.block_header_version = 1;
	}

	if valid_header_version(current_height, HeaderVersion(2)) {
		slate.version_info.block_header_version = 2;
	}

	if valid_header_version(current_height, HeaderVersion(3)) {
		slate.version_info.block_header_version = 3;
	}

	// Set the lock_height explicitly to 0 here.
	// This will generate a Plain kernel (rather than a HeightLocked kernel).
	slate.lock_height = 0;

	Ok(slate)
}

/// Estimates locked amount and fee for the transaction without creating one
/// Caller is responsible for data refresh!!!!
pub fn estimate_send_tx<'a, T: ?Sized, C, K>(
	wallet: &mut T,
	amount: u64,
	minimum_confirmations: u64,
	max_outputs: usize,
	num_change_outputs: usize,
	selection_strategy_is_use_all: bool,
	parent_key_id: &Identifier,
	outputs: &Option<Vec<&str>>, // outputs to include into the transaction
	routputs: usize,             // Number of resulting outputs. Normally it is 1
	exclude_change_outputs: bool,
	change_output_minimum_confirmations: u64,
) -> Result<
	(
		u64, // total
		u64, // fee
	),
	Error,
>
where
	T: WalletBackend<'a, C, K>,
	C: NodeClient + 'a,
	K: Keychain + 'a,
{
	// Get lock height
	let current_height = wallet.w2n_client().get_chain_tip()?.0;
	// ensure outputs we're selecting are up to date

	// Sender selects outputs into a new slate and save our corresponding keys in
	// a transaction context. The secret key in our transaction context will be
	// randomly selected. This returns the public slate, and a closure that locks
	// our inputs and outputs once we're convinced the transaction exchange went
	// according to plan
	// This function is just a big helper to do all of that, in theory
	// this process can be split up in any way
	let (_coins, total, _amount, fee) = selection::select_coins_and_fee(
		wallet,
		amount,
		current_height,
		minimum_confirmations,
		max_outputs,
		num_change_outputs,
		selection_strategy_is_use_all,
		parent_key_id,
		outputs,
		routputs,
		exclude_change_outputs,
		change_output_minimum_confirmations,
	)?;
	Ok((total, fee))
}

/// Add inputs to the slate (effectively becoming the sender)
/// Caller is responsible for wallet refresh
pub fn add_inputs_to_slate<'a, T: ?Sized, C, K>(
	wallet: &mut T,
	keychain_mask: Option<&SecretKey>,
	slate: &mut Slate,
	minimum_confirmations: u64,
	max_outputs: usize,
	num_change_outputs: usize,
	selection_strategy_is_use_all: bool,
	parent_key_id: &Identifier,
	participant_id: usize,
	message: Option<String>,
	is_initator: bool,
	use_test_rng: bool,
	outputs: Option<Vec<&str>>, // outputs to include into the transaction
	routputs: usize,            // Number of resulting outputs. Normally it is 1
	exclude_change_outputs: bool,
	change_output_minimum_confirmations: u64,
) -> Result<Context, Error>
where
	T: WalletBackend<'a, C, K>,
	C: NodeClient + 'a,
	K: Keychain + 'a,
{
	// Sender selects outputs into a new slate and save our corresponding keys in
	// a transaction context. The secret key in our transaction context will be
	// randomly selected. This returns the public slate, and a closure that locks
	// our inputs and outputs once we're convinced the transaction exchange went
	// according to plan
	// This function is just a big helper to do all of that, in theory
	// this process can be split up in any way
	let mut context = selection::build_send_tx(
		wallet,
		&wallet.keychain(keychain_mask)?,
		keychain_mask,
		slate,
		minimum_confirmations,
		max_outputs,
		num_change_outputs,
		selection_strategy_is_use_all,
		parent_key_id.clone(),
		use_test_rng,
		&outputs, // outputs to include into the transaction
		routputs, // Number of resulting outputs. Normally it is 1
		exclude_change_outputs,
		change_output_minimum_confirmations,
	)?;

	// Generate a kernel offset and subtract from our context's secret key. Store
	// the offset in the slate's transaction kernel, and adds our public key
	// information to the slate
	slate.fill_round_1(
		&wallet.keychain(keychain_mask)?,
		&mut context.sec_key,
		&context.sec_nonce,
		participant_id,
		message,
		use_test_rng,
	)?;

	if !is_initator {
		// perform partial sig
		slate.fill_round_2(
			&wallet.keychain(keychain_mask)?,
			&context.sec_key,
			&context.sec_nonce,
			participant_id,
		)?;
	}

	Ok(context)
}

/// Add receiver output to the slate
/// Note: key_id & output_amounts needed for secure claims, mwc713.
pub fn add_output_to_slate<'a, T: ?Sized, C, K>(
	wallet: &mut T,
	keychain_mask: Option<&SecretKey>,
	slate: &mut Slate,
	address: Option<String>,
	key_id_opt: Option<&str>,
	output_amounts: Option<Vec<u64>>,
	parent_key_id: &Identifier,
	participant_id: usize,
	message: Option<String>,
	is_initiator: bool,
	use_test_rng: bool,
	num_outputs: usize, // Number of outputs for this transaction. Normally it is 1
) -> Result<Context, Error>
where
	T: WalletBackend<'a, C, K>,
	C: NodeClient + 'a,
	K: Keychain + 'a,
{
	// create an output using the amount in the slate
	let (_, mut context) = selection::build_recipient_output(
		wallet,
		keychain_mask,
		slate,
		address,
		parent_key_id.clone(),
		participant_id,
		key_id_opt,
		output_amounts,
		use_test_rng,
		num_outputs, // Number of outputs for this transaction. Normally it is 1
	)?;

	// fill public keys
	slate.fill_round_1(
		&wallet.keychain(keychain_mask)?,
		&mut context.sec_key,
		&context.sec_nonce,
		participant_id,
		message,
		use_test_rng,
	)?;

	if !is_initiator {
		// perform partial sig
		slate.fill_round_2(
			&wallet.keychain(keychain_mask)?,
			&context.sec_key,
			&context.sec_nonce,
			participant_id,
		)?;
	}

	Ok(context)
}

/// Complete a transaction
pub fn complete_tx<'a, T: ?Sized, C, K>(
	wallet: &mut T,
	keychain_mask: Option<&SecretKey>,
	slate: &mut Slate,
	participant_id: usize,
	context: &Context,
) -> Result<(), Error>
where
	T: WalletBackend<'a, C, K>,
	C: NodeClient + 'a,
	K: Keychain + 'a,
{
	slate.fill_round_2(
		&wallet.keychain(keychain_mask)?,
		&context.sec_key,
		&context.sec_nonce,
		participant_id,
	)?;

	// Final transaction can be built by anyone at this stage
	slate.finalize(&wallet.keychain(keychain_mask)?)?;
	Ok(())
}

/// Rollback outputs associated with a transaction in the wallet
pub fn cancel_tx<'a, T: ?Sized, C, K>(
	wallet: &mut T,
	keychain_mask: Option<&SecretKey>,
	parent_key_id: &Identifier,
	tx_id: Option<u32>,
	tx_slate_id: Option<Uuid>,
) -> Result<(), Error>
where
	T: WalletBackend<'a, C, K>,
	C: NodeClient + 'a,
	K: Keychain + 'a,
{
	let mut tx_id_string = String::new();
	if let Some(tx_id) = tx_id {
		tx_id_string = tx_id.to_string();
	} else if let Some(tx_slate_id) = tx_slate_id {
		tx_id_string = tx_slate_id.to_string();
	}
	let tx_vec = updater::retrieve_txs(
		wallet,
		keychain_mask,
		tx_id,
		tx_slate_id,
		Some(&parent_key_id),
		false,
		None,
		None,
	)?;
	if tx_vec.len() != 1 {
		return Err(ErrorKind::TransactionDoesntExist(tx_id_string).into());
	}
	let tx = tx_vec[0].clone();
	if tx.tx_type != TxLogEntryType::TxSent && tx.tx_type != TxLogEntryType::TxReceived {
		return Err(ErrorKind::TransactionNotCancellable(tx_id_string).into());
	}
	if tx.confirmed {
		return Err(ErrorKind::TransactionNotCancellable(tx_id_string).into());
	}
	// get outputs associated with tx
	let res = updater::retrieve_outputs(
		wallet,
		keychain_mask,
		false,
		Some(&tx),
		&parent_key_id,
		None,
		None,
	)?;
	let outputs = res.iter().map(|m| m.output.clone()).collect();
	updater::cancel_tx_and_outputs(wallet, keychain_mask, tx, outputs, parent_key_id)?;
	Ok(())
}

/// Update the stored transaction (this update needs to happen when the TX is finalized)
pub fn update_stored_tx<'a, T: ?Sized, C, K>(
	wallet: &mut T,
	keychain_mask: Option<&SecretKey>,
	context: &Context,
	slate: &Slate,
	is_invoiced: bool,
) -> Result<(), Error>
where
	T: WalletBackend<'a, C, K>,
	C: NodeClient + 'a,
	K: Keychain + 'a,
{
	// finalize command
	let tx_vec = updater::retrieve_txs(
		wallet,
		keychain_mask,
		None,
		Some(slate.id),
		None,
		false,
		None,
		None,
	)?;
	let mut tx = None;
	// don't want to assume this is the right tx, in case of self-sending
	for t in tx_vec {
		if t.tx_type == TxLogEntryType::TxSent && !is_invoiced {
			tx = Some(t);
			break;
		}
		if t.tx_type == TxLogEntryType::TxReceived && is_invoiced {
			tx = Some(t);
			break;
		}
	}
	let mut tx = match tx {
		Some(t) => t,
		None => return Err(ErrorKind::TransactionDoesntExist(slate.id.to_string()).into()),
	};

	if tx.tx_slate_id.is_none() {
		return Err(ErrorKind::GenericError(
			"Transaction doesn't have stored tx slate id".to_string(),
		)
		.into());
	}

	wallet.store_tx(&format!("{}", tx.tx_slate_id.unwrap()), &slate.tx)?;
	let parent_key = tx.parent_key_id.clone();
	tx.kernel_excess = Some(slate.tx.body.kernels[0].excess);

	if let Some(ref p) = slate.payment_proof {
		let derivation_index = match context.payment_proof_derivation_index {
			Some(i) => i,
			None => 0,
		};
		let keychain = wallet.keychain(keychain_mask)?;
		let parent_key_id = wallet.parent_key_id();
		let excess = slate.calc_excess(&keychain)?;
		//sender address.
		let sender_address_secret_key =
			address::address_from_derivation_path(&keychain, &parent_key_id, derivation_index)?;
		let sender_a =
			proofaddress::payment_proof_address(&keychain, &parent_key_id, derivation_index)?;

		let sig = create_payment_proof_signature(
			slate.amount,
			&excess,
			p.sender_address.clone(),
			sender_address_secret_key,
		)?;
		tx.payment_proof = Some(StoredProofInfo {
			receiver_address: p.receiver_address.clone(),
			receiver_signature: p.receiver_signature.clone(),
			sender_address_path: derivation_index,
			sender_address: sender_a,
			sender_signature: Some(sig),
		})
	}

	let mut batch = wallet.batch(keychain_mask)?;
	batch.save_tx_log_entry(tx, &parent_key)?;
	batch.commit()?;
	Ok(())
}

/// Update the transaction participant messages
pub fn update_message<'a, T: ?Sized, C, K>(
	wallet: &mut T,
	keychain_mask: Option<&SecretKey>,
	slate: &Slate,
) -> Result<(), Error>
where
	T: WalletBackend<'a, C, K>,
	C: NodeClient + 'a,
	K: Keychain + 'a,
{
	let tx_vec = updater::retrieve_txs(
		wallet,
		keychain_mask,
		None,
		Some(slate.id),
		None,
		false,
		None,
		None,
	)?;
	if tx_vec.is_empty() {
		return Err(ErrorKind::TransactionDoesntExist(slate.id.to_string()).into());
	}
	let mut batch = wallet.batch(keychain_mask)?;
	for mut tx in tx_vec.into_iter() {
		tx.messages = Some(slate.participant_messages());
		let parent_key = tx.parent_key_id.clone();
		batch.save_tx_log_entry(tx, &parent_key)?;
	}
	batch.commit()?;
	Ok(())
}

/// Generate proof record
pub fn payment_proof_message(
	amount: u64,
	kernel_commitment: &pedersen::Commitment,
	sender_address_publickey: String,
) -> Result<String, Error> {
	let mut message = String::new();
	debug!("the kernel excess is {:?}", kernel_commitment.0.to_vec());
	debug!("the sender public key is {}", &sender_address_publickey);
	message.push_str(&util::to_hex(kernel_commitment.0.to_vec()));
	message.push_str(&sender_address_publickey);
	message.push_str(&amount.to_string());
	Ok(message)
}

/// decode proof message
//pub fn _decode_payment_proof_message(
//	msg: &[u8],
//) -> Result<(u64, pedersen::Commitment, DalekPublicKey), Error> {
//	let mut rdr = Cursor::new(msg);
//	let amount = rdr.read_u64::<BigEndian>()?;
//	let mut commit_bytes = [0u8; 33];
//	for i in 0..33 {
//		commit_bytes[i] = rdr.read_u8()?;
//	}
//	let mut sender_address_bytes = [0u8; 32];
//	for i in 0..32 {
//		sender_address_bytes[i] = rdr.read_u8()?;
//	}
//
//	Ok((
//		amount,
//		pedersen::Commitment::from_vec(commit_bytes.to_vec()),
//		DalekPublicKey::from_bytes(&sender_address_bytes)
//			.map_err(|e| ErrorKind::Signature(format!("Failed to build public key, {}", e)))?,
//	))
//}

/// create a payment proof
/// To make it compatible with mwc713, here we are using the implementation of wallet713.
pub fn create_payment_proof_signature(
	amount: u64,
	kernel_commitment: &pedersen::Commitment,
	sender_address: ProvableAddress,
	sec_key: SecretKey,
) -> Result<String, Error> {
	let message_ser = payment_proof_message(amount, kernel_commitment, sender_address.public_key)?;

	let mut challenge = String::new();
	//todo check if this is the correct way.
	challenge.push_str(&message_ser);
	let signature = crypto::sign_challenge(&challenge, &sec_key)?;
	let signature = signature.to_hex();
	Ok(signature)
}

/// Verify all aspects of a completed payment proof on the current slate
pub fn verify_slate_payment_proof<'a, T: ?Sized, C, K>(
	wallet: &mut T,
	keychain_mask: Option<&SecretKey>,
	parent_key_id: &Identifier,
	context: &Context,
	slate: &Slate,
) -> Result<(), Error>
where
	T: WalletBackend<'a, C, K>,
	C: NodeClient + 'a,
	K: Keychain + 'a,
{
	let tx_vec = updater::retrieve_txs(
		wallet,
		keychain_mask,
		None,
		Some(slate.id),
		None,
		false,
		None,
		None,
	)?;

	if tx_vec.is_empty() {
		return Err(ErrorKind::PaymentProof(
			"TxLogEntry with original proof info not found (is account correct?)".to_owned(),
		)
		.into());
	}

	let orig_proof_info = tx_vec[0].clone().payment_proof;

	if orig_proof_info.is_some() && slate.payment_proof.is_none() {
		return Err(ErrorKind::PaymentProof(
			"Expected Payment Proof for this Transaction is not present".to_owned(),
		)
		.into());
	}

	if let Some(ref p) = slate.payment_proof {
		let orig_proof_info = match orig_proof_info {
			Some(p) => p,
			None => {
				return Err(ErrorKind::PaymentProof(
					"Original proof info not stored in tx".to_owned(),
				)
				.into());
			}
		};
		let keychain = wallet.keychain(keychain_mask)?;
		let index = match context.payment_proof_derivation_index {
			Some(i) => i,
			None => {
				return Err(ErrorKind::PaymentProof(
					"Payment proof derivation index required".to_owned(),
				)
				.into());
			}
		};
		let orig_sender_a = proofaddress::payment_proof_address(&keychain, &parent_key_id, index)?;
		if p.sender_address.public_key != orig_sender_a.public_key {
			return Err(ErrorKind::PaymentProof(
				"Sender address on slate does not match original sender address".to_owned(),
			)
			.into());
		}

		if orig_proof_info.receiver_address.public_key != p.receiver_address.public_key {
			return Err(ErrorKind::PaymentProof(
				"Recipient address on slate does not match original recipient address".to_owned(),
			)
			.into());
		}

		//build the message which was used to generated receiver signature.
		let msg = payment_proof_message(
			slate.amount,
			&slate.calc_excess(&keychain)?,
			orig_sender_a.public_key.clone(),
		)?;
		let sig = match p.clone().receiver_signature {
			Some(s) => s,
			None => {
				return Err(ErrorKind::PaymentProof(
					"Recipient did not provide requested proof signature".to_owned(),
				)
				.into());
			}
		};

		let secp = Secp256k1::new();
		let signature_ser = util::from_hex(&sig).map_err(|e| {
			ErrorKind::TxProofGenericError(format!(
				"Unable to build signature from HEX {}, {}",
				&sig, e
			))
		})?;
		let signature = Signature::from_der(&secp, &signature_ser).map_err(|e| {
			ErrorKind::TxProofGenericError(format!("Unable to build signature, {}", e))
		})?;
		debug!(
			"the receiver pubkey is {}",
			orig_proof_info.receiver_address.clone().public_key
		);
		let receiver_pubkey = orig_proof_info.receiver_address.public_key().map_err(|e| {
			ErrorKind::TxProofGenericError(format!("Unable to get receiver address, {}", e))
		})?;
		crypto::verify_signature(&msg, &signature, &receiver_pubkey)
			.map_err(|e| ErrorKind::TxProofVerifySignature(format!("{}", e)))?;

		////add an extra step of generating and save proof.
		//generate the sender secret key
		let sender_address_secret_key =
			address::address_from_derivation_path(&keychain, &parent_key_id, index)?;
		let tx_proof = TxProof::from_slate(msg, slate, &sender_address_secret_key, &orig_sender_a)
			.map_err(|e| {
				ErrorKind::TxProofVerifySignature(format!(
					"Cannot create tx_proof using slate, {}",
					e
				))
			})?;
<<<<<<< HEAD
		debug!("tx_proof = {:?}", tx_proof);
=======
		println!("tx_proof = {:?}", tx_proof);
>>>>>>> 5c7901ee
		push_proof_for_slate(&slate.id, tx_proof);
	}
	Ok(())
}

#[cfg(test)]
mod test {
	use super::*;
	use rand::rngs::mock::StepRng;

	use crate::grin_core::core::KernelFeatures;
	use crate::grin_core::libtx::{build, ProofBuilder};
	use crate::grin_keychain::{
		BlindSum, BlindingFactor, ExtKeychain, ExtKeychainPath, Keychain, SwitchCommitmentType,
	};
	use crate::grin_util::{secp, static_secp_instance};

	#[test]
	// demonstrate that input.commitment == referenced output.commitment
	// based on the public key and amount begin spent
	fn output_commitment_equals_input_commitment_on_spend() {
		let keychain = ExtKeychain::from_random_seed(false).unwrap();
		let builder = ProofBuilder::new(&keychain);
		let key_id1 = ExtKeychainPath::new(1, 1, 0, 0, 0).to_identifier();

		let tx1 = build::transaction(
			KernelFeatures::Plain { fee: 0 },
			vec![build::output(105, key_id1.clone())],
			&keychain,
			&builder,
		)
		.unwrap();
		let tx2 = build::transaction(
			KernelFeatures::Plain { fee: 0 },
			vec![build::input(105, key_id1.clone())],
			&keychain,
			&builder,
		)
		.unwrap();

		assert_eq!(tx1.outputs()[0].features, tx2.inputs()[0].features);
		assert_eq!(tx1.outputs()[0].commitment(), tx2.inputs()[0].commitment());
	}

	#[test]
	fn payment_proof_construction() {
		let secp_inst = static_secp_instance();
		let secp = secp_inst.lock();

		let identifier = ExtKeychainPath::new(1, 1, 0, 0, 0).to_identifier();
		let keychain = ExtKeychain::from_random_seed(true).unwrap();
		let sender_address_secret_key =
			address::address_from_derivation_path(&keychain, &identifier, 0).unwrap();
		let public_key = crypto::public_key_from_secret_key(&sender_address_secret_key).unwrap();

		let kernel_excess = {
			let keychain = ExtKeychain::from_random_seed(true).unwrap();
			let switch = SwitchCommitmentType::Regular;
			let id1 = ExtKeychain::derive_key_id(1, 1, 0, 0, 0);
			let id2 = ExtKeychain::derive_key_id(1, 2, 0, 0, 0);
			let skey1 = keychain.derive_key(0, &id1, switch).unwrap();
			let skey2 = keychain.derive_key(0, &id2, switch).unwrap();
			let blinding_factor = keychain
				.blind_sum(
					&BlindSum::new()
						.sub_blinding_factor(BlindingFactor::from_secret_key(skey1))
						.add_blinding_factor(BlindingFactor::from_secret_key(skey2)),
				)
				.unwrap();
			keychain
				.secp()
				.commit(0, blinding_factor.secret_key(&keychain.secp()).unwrap())
				.unwrap()
		};

		let amount = 1_234_567_890_u64;
		let sender_address_string = ProvableAddress::from_pub_key(&public_key).public_key;
		let msg = payment_proof_message(amount, &kernel_excess, sender_address_string).unwrap();
		println!("payment proof message is (len {}): {:?}", msg.len(), msg);

		//todo don't know know to get PublicKey from bytes same as DalekPublicKey
		//		let decoded = _decode_payment_proof_message(&msg).unwrap();
		//		assert_eq!(decoded.0, amount);
		//		assert_eq!(decoded.1, kernel_excess);
		//		assert_eq!(decoded.2, address);
		let provable_address =
			proofaddress::payment_proof_address(&keychain, &identifier, 0).unwrap();

		let sig = create_payment_proof_signature(
			amount,
			&kernel_excess,
			provable_address,
			sender_address_secret_key,
		)
		.unwrap();

		let secp = Secp256k1::new();
		let signature = util::from_hex(&sig).unwrap();
		let signature = Signature::from_der(&secp, &signature).unwrap();
		assert!(crypto::verify_signature(&msg, &signature, &public_key).is_ok());
	}
}<|MERGE_RESOLUTION|>--- conflicted
+++ resolved
@@ -651,11 +651,8 @@
 					e
 				))
 			})?;
-<<<<<<< HEAD
+
 		debug!("tx_proof = {:?}", tx_proof);
-=======
-		println!("tx_proof = {:?}", tx_proof);
->>>>>>> 5c7901ee
 		push_proof_for_slate(&slate.id, tx_proof);
 	}
 	Ok(())
