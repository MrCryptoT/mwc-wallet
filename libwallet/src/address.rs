// Copyright 2019 The Grin Develope;
//
// Licensed under the Apache License, Version 2.0 (the "License");
// you may not use this file except in compliance with the License.
// You may obtain a copy of the License at
//
//     http://www.apache.org/licenses/LICENSE-2.0
//
// Unless required by applicable law or agreed to in writing, software
// distributed under the License is distributed on an "AS IS" BASIS,
// WITHOUT WARRANTIES OR CONDITIONS OF ANY KIND, either express or implied.
// See the License for the specific language governing permissions and
// limitations under the License.

//! Functions defining wallet 'addresses', i.e. ed2559 keys based on
//! a derivation path

use crate::grin_util::secp::key::SecretKey;
use crate::Error;
use grin_wallet_util::grin_keychain::{ChildNumber, Identifier, Keychain, SwitchCommitmentType};

<<<<<<< HEAD
use data_encoding::BASE32;
use ed25519_dalek::PublicKey as DalekPublicKey;
use ed25519_dalek::SecretKey as DalekSecretKey;
use sha3::{Digest, Sha3_256};

=======
>>>>>>> 54af157e
use crate::blake2::blake2b::blake2b;

/// Derive a secret key given a derivation path and index
pub fn address_from_derivation_path<K>(
	keychain: &K,
	parent_key_id: &Identifier,
	index: u32,
) -> Result<SecretKey, Error>
where
	K: Keychain,
{
	let mut key_path = parent_key_id.to_path();
	// An output derivation for acct m/0
	// is m/0/0/0, m/0/0/1 (for instance), m/1 is m/1/0/0, m/1/0/1
	// Address generation path should be
	// for m/0: m/0/1/0, m/0/1/1
	// for m/1: m/1/1/0, m/1/1/1
	key_path.path[1] = ChildNumber::from(1);
	key_path.depth += 1;
	key_path.path[key_path.depth as usize - 1] = ChildNumber::from(index);
	let key_id = Identifier::from_path(&key_path);
	let sec_key = keychain.derive_key(0, &key_id, SwitchCommitmentType::None)?;
	let hashed = blake2b(32, &[], &sec_key.0[..]);
	Ok(SecretKey::from_slice(
		&keychain.secp(),
		&hashed.as_bytes()[..],
	)?)
<<<<<<< HEAD
}

/// Output ed25519 keypair given an rust_secp256k1 SecretKey
pub fn ed25519_keypair(sec_key: &SecretKey) -> Result<(DalekSecretKey, DalekPublicKey), Error> {
	let d_skey = match DalekSecretKey::from_bytes(&sec_key.0) {
		Ok(k) => k,
		Err(e) => {
			return Err(ErrorKind::ED25519Key(format!(
				"Unable to build Dalek key, {}",
				e
			)))?
		}
	};
	let d_pub_key: DalekPublicKey = (&d_skey).into();
	Ok((d_skey, d_pub_key))
}

/// Output ed25519 pubkey represented by string
pub fn ed25519_parse_pubkey(pub_key: &str) -> Result<DalekPublicKey, Error> {
	let bytes = from_hex(pub_key).map_err(|e| {
		ErrorKind::AddressDecoding(format!("Can't parse pubkey {}, {}", pub_key, e))
	})?;
	match DalekPublicKey::from_bytes(&bytes) {
		Ok(k) => Ok(k),
		Err(e) => {
			return Err(ErrorKind::AddressDecoding(format!(
				"Not a valid public key {}, {}",
				pub_key, e
			)))?
		}
	}
}

/// Return the ed25519 public key represented in an onion address
pub fn pubkey_from_onion_v3(onion_address: &str) -> Result<DalekPublicKey, Error> {
	let mut input = onion_address.to_uppercase();
	if input.starts_with("HTTP://") || input.starts_with("HTTPS://") {
		input = input.replace("HTTP://", "");
		input = input.replace("HTTPS://", "");
	}
	if input.ends_with(".ONION") {
		input = input.replace(".ONION", "");
	}
	let orig_address_raw = input.clone();
	// for now, just check input is the right length and try and decode from base32
	if input.len() != 56 {
		return Err(ErrorKind::AddressDecoding(format!(
			"Input address {} is wrong length, expected 56 symbols",
			input
		)))?;
	}
	let mut address = BASE32
		.decode(input.as_bytes())
		.map_err(|e| {
			ErrorKind::AddressDecoding(format!("Input address {} is not base 32, {}", input, e))
		})?
		.to_vec();

	address.split_off(32);
	let key = DalekPublicKey::from_bytes(&address).map_err(|e| {
		ErrorKind::AddressDecoding(format!(
			"Provided onion V3 address is invalid (parsing dalek key), {}",
			e
		))
	})?;

	let test_v3 = onion_v3_from_pubkey(&key).map_err(|e| {
		ErrorKind::AddressDecoding(format!(
			"Provided onion V3 address is invalid (converting from pubkey), {}",
			e
		))
	})?;

	if test_v3.to_uppercase() != orig_address_raw.to_uppercase() {
		return Err(ErrorKind::AddressDecoding(
			"Provided onion V3 address is invalid (no match)".to_string(),
		))?;
	}
	Ok(key)
}

/// Generate an onion address from an ed25519_dalek public key
pub fn onion_v3_from_pubkey(pub_key: &DalekPublicKey) -> Result<String, Error> {
	// calculate checksum
	let mut hasher = Sha3_256::new();
	hasher.input(b".onion checksum");
	hasher.input(pub_key.as_bytes());
	hasher.input([0x03u8]);
	let checksum = hasher.result();

	let mut address_bytes = pub_key.as_bytes().to_vec();
	address_bytes.push(checksum[0]);
	address_bytes.push(checksum[1]);
	address_bytes.push(0x03u8);

	let ret = BASE32.encode(&address_bytes);
	Ok(ret.to_lowercase())
}

#[cfg(test)]
mod test {
	use super::*;

	#[test]
	fn onion_v3_conversion() {
		let onion_address = "2a6at2obto3uvkpkitqp4wxcg6u36qf534eucbskqciturczzc5suyid";

		let key = pubkey_from_onion_v3(onion_address).unwrap();
		println!("Key: {:?}", &key);

		let out_address = onion_v3_from_pubkey(&key).unwrap();
		println!("Address: {:?}", &out_address);

		assert_eq!(onion_address, out_address);
	}
=======
>>>>>>> 54af157e
}<|MERGE_RESOLUTION|>--- conflicted
+++ resolved
@@ -19,14 +19,6 @@
 use crate::Error;
 use grin_wallet_util::grin_keychain::{ChildNumber, Identifier, Keychain, SwitchCommitmentType};
 
-<<<<<<< HEAD
-use data_encoding::BASE32;
-use ed25519_dalek::PublicKey as DalekPublicKey;
-use ed25519_dalek::SecretKey as DalekSecretKey;
-use sha3::{Digest, Sha3_256};
-
-=======
->>>>>>> 54af157e
 use crate::blake2::blake2b::blake2b;
 
 /// Derive a secret key given a derivation path and index
@@ -54,122 +46,4 @@
 		&keychain.secp(),
 		&hashed.as_bytes()[..],
 	)?)
-<<<<<<< HEAD
-}
-
-/// Output ed25519 keypair given an rust_secp256k1 SecretKey
-pub fn ed25519_keypair(sec_key: &SecretKey) -> Result<(DalekSecretKey, DalekPublicKey), Error> {
-	let d_skey = match DalekSecretKey::from_bytes(&sec_key.0) {
-		Ok(k) => k,
-		Err(e) => {
-			return Err(ErrorKind::ED25519Key(format!(
-				"Unable to build Dalek key, {}",
-				e
-			)))?
-		}
-	};
-	let d_pub_key: DalekPublicKey = (&d_skey).into();
-	Ok((d_skey, d_pub_key))
-}
-
-/// Output ed25519 pubkey represented by string
-pub fn ed25519_parse_pubkey(pub_key: &str) -> Result<DalekPublicKey, Error> {
-	let bytes = from_hex(pub_key).map_err(|e| {
-		ErrorKind::AddressDecoding(format!("Can't parse pubkey {}, {}", pub_key, e))
-	})?;
-	match DalekPublicKey::from_bytes(&bytes) {
-		Ok(k) => Ok(k),
-		Err(e) => {
-			return Err(ErrorKind::AddressDecoding(format!(
-				"Not a valid public key {}, {}",
-				pub_key, e
-			)))?
-		}
-	}
-}
-
-/// Return the ed25519 public key represented in an onion address
-pub fn pubkey_from_onion_v3(onion_address: &str) -> Result<DalekPublicKey, Error> {
-	let mut input = onion_address.to_uppercase();
-	if input.starts_with("HTTP://") || input.starts_with("HTTPS://") {
-		input = input.replace("HTTP://", "");
-		input = input.replace("HTTPS://", "");
-	}
-	if input.ends_with(".ONION") {
-		input = input.replace(".ONION", "");
-	}
-	let orig_address_raw = input.clone();
-	// for now, just check input is the right length and try and decode from base32
-	if input.len() != 56 {
-		return Err(ErrorKind::AddressDecoding(format!(
-			"Input address {} is wrong length, expected 56 symbols",
-			input
-		)))?;
-	}
-	let mut address = BASE32
-		.decode(input.as_bytes())
-		.map_err(|e| {
-			ErrorKind::AddressDecoding(format!("Input address {} is not base 32, {}", input, e))
-		})?
-		.to_vec();
-
-	address.split_off(32);
-	let key = DalekPublicKey::from_bytes(&address).map_err(|e| {
-		ErrorKind::AddressDecoding(format!(
-			"Provided onion V3 address is invalid (parsing dalek key), {}",
-			e
-		))
-	})?;
-
-	let test_v3 = onion_v3_from_pubkey(&key).map_err(|e| {
-		ErrorKind::AddressDecoding(format!(
-			"Provided onion V3 address is invalid (converting from pubkey), {}",
-			e
-		))
-	})?;
-
-	if test_v3.to_uppercase() != orig_address_raw.to_uppercase() {
-		return Err(ErrorKind::AddressDecoding(
-			"Provided onion V3 address is invalid (no match)".to_string(),
-		))?;
-	}
-	Ok(key)
-}
-
-/// Generate an onion address from an ed25519_dalek public key
-pub fn onion_v3_from_pubkey(pub_key: &DalekPublicKey) -> Result<String, Error> {
-	// calculate checksum
-	let mut hasher = Sha3_256::new();
-	hasher.input(b".onion checksum");
-	hasher.input(pub_key.as_bytes());
-	hasher.input([0x03u8]);
-	let checksum = hasher.result();
-
-	let mut address_bytes = pub_key.as_bytes().to_vec();
-	address_bytes.push(checksum[0]);
-	address_bytes.push(checksum[1]);
-	address_bytes.push(0x03u8);
-
-	let ret = BASE32.encode(&address_bytes);
-	Ok(ret.to_lowercase())
-}
-
-#[cfg(test)]
-mod test {
-	use super::*;
-
-	#[test]
-	fn onion_v3_conversion() {
-		let onion_address = "2a6at2obto3uvkpkitqp4wxcg6u36qf534eucbskqciturczzc5suyid";
-
-		let key = pubkey_from_onion_v3(onion_address).unwrap();
-		println!("Key: {:?}", &key);
-
-		let out_address = onion_v3_from_pubkey(&key).unwrap();
-		println!("Address: {:?}", &out_address);
-
-		assert_eq!(onion_address, out_address);
-	}
-=======
->>>>>>> 54af157e
 }