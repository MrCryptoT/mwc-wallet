--- conflicted
+++ resolved
@@ -249,14 +249,7 @@
 	fn last_confirmed_height(&mut self) -> Result<u64, Error>;
 
 	/// last block scanned during scan or restore
-<<<<<<< HEAD
-	fn last_scanned_blocks<'a>(&mut self) -> Result<Vec<ScannedBlockInfo>, Error>;
-=======
-	fn last_scanned_block(&mut self) -> Result<ScannedBlockInfo, Error>;
-
-	/// Flag whether the wallet needs a full UTXO scan on next update attempt
-	fn init_status(&mut self) -> Result<WalletInitStatus, Error>;
->>>>>>> 54af157e
+	fn last_scanned_blocks(&mut self) -> Result<Vec<ScannedBlockInfo>, Error>;
 }
 
 /// Batch trait to update the output data backend atomically. Trying to use a
@@ -294,18 +287,11 @@
 	) -> Result<(), Error>;
 
 	/// Save the last PMMR index that was scanned via a scan operation
-<<<<<<< HEAD
 	fn save_last_scanned_blocks(
 		&mut self,
 		first_scanned_block_height: u64,
 		block: &Vec<ScannedBlockInfo>,
 	) -> Result<(), Error>;
-=======
-	fn save_last_scanned_block(&mut self, block: ScannedBlockInfo) -> Result<(), Error>;
-
-	/// Save flag indicating whether wallet needs a full UTXO scan
-	fn save_init_status(&mut self, value: WalletInitStatus) -> Result<(), Error>;
->>>>>>> 54af157e
 
 	/// get next tx log entry for the parent
 	fn next_tx_log_id(&mut self, parent_key_id: &Identifier) -> Result<u32, Error>;
@@ -437,7 +423,6 @@
 		start_height: u64,
 		end_height: u64,
 		threads_number: usize,
-		include_proof: bool,
 	) -> Result<Vec<grin_api::BlockPrintable>, Error>;
 }
 
@@ -1139,13 +1124,6 @@
 	}
 }
 
-/// Dummy wrapper for the hex-encoded serialized transaction.
-#[derive(Serialize, Deserialize)]
-pub struct TxWrapper {
-	/// hex representation of transaction
-	pub tx_hex: String,
-}
-
 /// Store details of the last scanned block
 #[derive(Clone, Debug, Serialize, Deserialize)]
 pub struct ScannedBlockInfo {
