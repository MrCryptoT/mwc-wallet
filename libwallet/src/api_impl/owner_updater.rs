--- conflicted
+++ resolved
@@ -59,14 +59,9 @@
 ) -> Result<JoinHandle<()>, Error> {
 	let handle = thread::Builder::new()
 		.name("wallet-updater-status".to_string())
-<<<<<<< HEAD
 		.spawn(move || loop {
 			let running = running_state.load(Ordering::Relaxed);
 			while let Ok(m) = rx.try_recv() {
-=======
-		.spawn(move || {
-			while let Ok(m) = rx.recv() {
->>>>>>> 54af157e
 				// save to our message queue to be read by other consumers
 				{
 					let mut q = queue.lock();
@@ -87,14 +82,11 @@
 					StatusMessage::Info(s) => info!("{}", s),
 				}
 			}
-<<<<<<< HEAD
 			if !running {
 				// Need to check first, then read, and exit
 				break;
 			}
 			thread::sleep(Duration::from_millis(100));
-=======
->>>>>>> 54af157e
 		})?;
 
 	Ok(handle)
@@ -188,33 +180,22 @@
 				let w_provider = w_lock.lc_provider()?;
 				w_provider.wallet_inst().is_ok()
 			};
-			// Business goes here
-<<<<<<< HEAD
-			owner::update_wallet_state(
-				self.wallet_inst.clone(),
-				(&keychain_mask).as_ref(),
-				status_send_channel,
-			)?;
-
-			let sec = frequency.as_secs();
-
-			for _ in 0..sec {
-				if !self.is_running.load(Ordering::Relaxed) {
-					return Ok(());
-				}
-				thread::sleep(Duration::from_secs(1));
-=======
 			if wallet_opened {
+				// Business goes here
 				owner::update_wallet_state(
 					self.wallet_inst.clone(),
 					(&keychain_mask).as_ref(),
 					status_send_channel,
-					false,
 				)?;
 			}
-			if !self.is_running.load(Ordering::Relaxed) {
-				break;
->>>>>>> 54af157e
+
+			let sec = frequency.as_secs();
+
+			for _ in 0..sec {
+				if !self.is_running.load(Ordering::Relaxed) {
+					return Ok(());
+				}
+				thread::sleep(Duration::from_secs(1));
 			}
 		}
 	}
