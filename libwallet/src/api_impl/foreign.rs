--- conflicted
+++ resolved
@@ -204,10 +204,7 @@
 			ret_slate.amount,
 			&excess,
 			p.sender_address.clone(),
-<<<<<<< HEAD
-=======
 			p.receiver_address.clone(),
->>>>>>> ff485840
 			address::address_from_derivation_path(&keychain, &parent_key_id, 0)?,
 		)?;
 
