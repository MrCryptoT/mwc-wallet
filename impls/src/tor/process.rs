// Copyright 2019 The Grin Developers
//
// Licensed under the Apache License, Version 2.0 (the "License");
// you may not use this file except in compliance with the License.
// You may obtain a copy of the License at
//
//     http://www.apache.org/licenses/LICENSE-2.0
//
// Unless required by applicable law or agreed to in writing, software
// distributed under the License is distributed on an "AS IS" BASIS,
// WITHOUT WARRANTIES OR CONDITIONS OF ANY KIND, either express or implied.
// See the License for the specific language governing permissions and
// limitations under the License.

// BSD 3-Clause License
//
// Copyright (c) 2016, Dhole
// All rights reserved.
//
// Redistribution and use in source and binary forms, with or without
// modification, are permitted provided that the following conditions are met:
//
// * Redistributions of source code must retain the above copyright notice, this
//   list of conditions and the following disclaimer.
//
// * Redistributions in binary form must reproduce the above copyright notice,
//   this list of conditions and the following disclaimer in the documentation
//   and/or other materials provided with the distribution.
//
// * Neither the name of the copyright holder nor the names of its
//   contributors may be used to endorse or promote products derived from
//   this software without specific prior written permission.
//
// THIS SOFTWARE IS PROVIDED BY THE COPYRIGHT HOLDERS AND CONTRIBUTORS "AS IS"
// AND ANY EXPRESS OR IMPLIED WARRANTIES, INCLUDING, BUT NOT LIMITED TO, THE
// IMPLIED WARRANTIES OF MERCHANTABILITY AND FITNESS FOR A PARTICULAR PURPOSE ARE
// DISCLAIMED. IN NO EVENT SHALL THE COPYRIGHT HOLDER OR CONTRIBUTORS BE LIABLE
// FOR ANY DIRECT, INDIRECT, INCIDENTAL, SPECIAL, EXEMPLARY, OR CONSEQUENTIAL
// DAMAGES (INCLUDING, BUT NOT LIMITED TO, PROCUREMENT OF SUBSTITUTE GOODS OR
// SERVICES; LOSS OF USE, DATA, OR PROFITS; OR BUSINESS INTERRUPTION) HOWEVER
// CAUSED AND ON ANY THEORY OF LIABILITY, WHETHER IN CONTRACT, STRICT LIABILITY,
// OR TORT (INCLUDING NEGLIGENCE OR OTHERWISE) ARISING IN ANY WAY OUT OF THE USE
// OF THIS SOFTWARE, EVEN IF ADVISED OF THE POSSIBILITY OF SUCH DAMAGE.

//! Tor process control
//! Derived from from from https://github.com/Dhole/rust-tor-controller.git

extern crate chrono;
extern crate regex;
extern crate timer;

use failure::Fail;
use regex::Regex;
use std::fs::{self, File};
use std::io;
use std::io::Write;
use std::io::{BufRead, BufReader};
use std::path::{Path, MAIN_SEPARATOR};
use std::process::{Child, ChildStdout, Command, Stdio};
use std::sync::mpsc::channel;
use std::thread;
use sysinfo::{Process, ProcessExt, Signal};

#[cfg(windows)]
const TOR_EXE_NAME: &str = "tor.exe";
#[cfg(not(windows))]
const TOR_EXE_NAME: &str = "tor";

#[derive(Fail, Debug)]
pub enum Error {
	#[fail(display = "Tor process error, {}", _0)]
	Process(String),
	#[fail(display = "Tor IO error, {}, {}", _0, _1)]
	IO(String, io::Error),
	#[fail(display = "Tor PID error, {}", _0)]
	PID(String),
	#[fail(display = "Tor Reported Error {}, and warnings: {:?}", _0, _1)]
	Tor(String, Vec<String>),
	#[fail(display = "Tor invalid log line: {}", _0)]
	InvalidLogLine(String),
	#[fail(display = "Tor invalid bootstrap line: {}", _0)]
	InvalidBootstrapLine(String),
	#[fail(display = "Tor regex error {}, {}", _0, _1)]
	Regex(String, regex::Error),
	#[fail(display = "Tor process not running")]
	ProcessNotStarted,
	#[fail(display = "Waiting for tor respond timeout")]
	Timeout,
}

#[cfg(windows)]
fn get_process(pid: i32) -> Process {
	Process::new(pid as usize, None, 0)
}

#[cfg(not(windows))]
fn get_process(pid: i32) -> Process {
	Process::new(pid, None, 0)
}

pub struct TorProcess {
	tor_cmd: String,
	args: Vec<String>,
	torrc_path: Option<String>,
	completion_percent: u8,
	timeout: u32,
	working_dir: Option<String>,
	pub stdout: Option<BufReader<ChildStdout>>,
	pub process: Option<Child>,
}

impl TorProcess {
	pub fn new() -> Self {
		TorProcess {
			tor_cmd: TOR_EXE_NAME.to_string(),
			args: vec![],
			torrc_path: None,
			completion_percent: 100 as u8,
			timeout: 0 as u32,
			working_dir: None,
			stdout: None,
			process: None,
		}
	}

	pub fn tor_cmd(&mut self, tor_cmd: &str) -> &mut Self {
		self.tor_cmd = tor_cmd.to_string();
		self
	}

	pub fn torrc_path(&mut self, torrc_path: &str) -> &mut Self {
		self.torrc_path = Some(torrc_path.to_string());
		self
	}

	pub fn arg(&mut self, arg: String) -> &mut Self {
		self.args.push(arg);
		self
	}

	pub fn args(&mut self, args: Vec<String>) -> &mut Self {
		for arg in args {
			self.arg(arg);
		}
		self
	}

	pub fn completion_percent(&mut self, completion_percent: u8) -> &mut Self {
		self.completion_percent = completion_percent;
		self
	}

	pub fn timeout(&mut self, timeout: u32) -> &mut Self {
		self.timeout = timeout;
		self
	}

	pub fn working_dir(&mut self, dir: &str) -> &mut Self {
		self.working_dir = Some(dir.to_string());
		self
	}

	// The tor process will have its stdout piped, so if the stdout lines are not consumed they
	// will keep accumulating over time, increasing the consumed memory.
	pub fn launch(&mut self) -> Result<&mut Self, Error> {
		let mut tor = Command::new(&self.tor_cmd);

		if let Some(ref d) = self.working_dir {
			tor.current_dir(&d);
			let pid_file_name = format!("{}{}pid", d, MAIN_SEPARATOR);
			// kill off PID if its already running
			if Path::new(&pid_file_name).exists() {
<<<<<<< HEAD
				let pid = fs::read_to_string(&pid_file_name).map_err(|err| {
					Error::IO(
						format!("Unable to read from pid file {}", pid_file_name),
						err,
					)
				})?;
				let pid = pid.parse::<i32>().map_err(|err| {
					Error::PID(format!("Pid value {} is invalid, {:?}", pid, err))
				})?;
=======
				let pid = fs::read_to_string(&pid_file_name).map_err(Error::IO)?;
				let pid = pid
					.parse::<i32>()
					.map_err(|err| Error::PID(format!("{:?}", err)))?;
>>>>>>> 54af157e
				let process = get_process(pid);
				let _ = process.kill(Signal::Kill);
			}
		}
		if let Some(ref torrc_path) = self.torrc_path {
			tor.args(&vec!["-f", torrc_path]);
		}
		let mut tor_process = tor
			.args(&self.args)
			.stdin(Stdio::piped())
			.stdout(Stdio::piped())
			.stderr(Stdio::piped())
			.spawn()
			.map_err(|err| {
				let msg = format!("TOR executable (`{}`) not found. Please ensure TOR is installed and on the path: {:?}", TOR_EXE_NAME, err);
				Error::Process(msg)
			})?;

		if let Some(ref d) = self.working_dir {
			// split out the process id, so if we don't exit cleanly
			// we can take it down on the next run
			let pid_file_name = format!("{}{}pid", d, MAIN_SEPARATOR);
<<<<<<< HEAD
			let mut file = File::create(pid_file_name.clone()).map_err(|err| {
				Error::IO(format!("Unable to create pid file {}", pid_file_name), err)
			})?;
			file.write_all(format!("{}", tor_process.id()).as_bytes())
				.map_err(|err| {
					Error::IO(format!("Unable to update pid file {}", pid_file_name), err)
				})?;
=======
			let mut file = File::create(pid_file_name).map_err(Error::IO)?;
			file.write_all(format!("{}", tor_process.id()).as_bytes())
				.map_err(Error::IO)?;
>>>>>>> 54af157e
		}

		let stdout = BufReader::new(tor_process.stdout.take().unwrap());

		self.process = Some(tor_process);
		let completion_percent = self.completion_percent;

		let (stdout_tx, stdout_rx) = channel();
		let stdout_timeout_tx = stdout_tx.clone();

		let timer = timer::Timer::new();
		let _guard =
			timer.schedule_with_delay(chrono::Duration::seconds(self.timeout as i64), move || {
				stdout_timeout_tx.send(Err(Error::Timeout)).unwrap_or(());
			});
		let stdout_thread = thread::spawn(move || {
			stdout_tx
				.send(Self::parse_tor_stdout(stdout, completion_percent))
				.unwrap_or(());
		});
		match stdout_rx.recv().unwrap() {
			Ok(stdout) => {
				stdout_thread.join().unwrap();
				self.stdout = Some(stdout);
				Ok(self)
			}
			Err(err) => {
				self.kill().unwrap_or(());
				stdout_thread.join().unwrap();
				Err(err)
			}
		}
	}

	fn parse_tor_stdout(
		mut stdout: BufReader<ChildStdout>,
		completion_perc: u8,
	) -> Result<BufReader<ChildStdout>, Error> {
		let re_bootstrap = Regex::new(r"^\[notice\] Bootstrapped (?P<perc>[0-9]+)%(.*): ")
<<<<<<< HEAD
			.map_err(|err| Error::Regex("Failed to parse tor output".to_string(), err))?;
=======
			.map_err(Error::Regex)?;
>>>>>>> 54af157e

		let timestamp_len = "May 16 02:50:08.792".len();
		let mut warnings = Vec::new();
		let mut raw_line = String::new();

		while stdout
			.read_line(&mut raw_line)
			.map_err(|err| Error::Process(format!("Unable to parse tor output, {}", err)))?
			> 0
		{
			{
				if raw_line.len() < timestamp_len + 1 {
					return Err(Error::InvalidLogLine(raw_line));
				}
				let timestamp = &raw_line[..timestamp_len];
				let line = &raw_line[timestamp_len + 1..raw_line.len() - 1];
				debug!("{} {}", timestamp, line);
				match line.split(' ').nth(0) {
					Some("[notice]") => {
						if let Some("Bootstrapped") = line.split(' ').nth(1) {
							let perc = re_bootstrap
								.captures(line)
								.and_then(|c| c.name("perc"))
								.and_then(|pc| pc.as_str().parse::<u8>().ok())
								.ok_or_else(|| Error::InvalidBootstrapLine(line.to_string()))?;

							if perc >= completion_perc {
								break;
							}
						}
					}
					Some("[warn]") => warnings.push(line.to_string()),
					Some("[err]") => return Err(Error::Tor(line.to_string(), warnings)),
					_ => (),
				}
			}
			raw_line.clear();
		}
		Ok(stdout)
	}

	pub fn kill(&mut self) -> Result<(), Error> {
		if let Some(ref mut process) = self.process {
			Ok(process
				.kill()
				.map_err(|err| Error::Process(format!("Fail to kill tor process, {}", err)))?)
		} else {
			Err(Error::ProcessNotStarted)
		}
	}
}

impl Drop for TorProcess {
	// kill the child
	fn drop(&mut self) {
		trace!("DROPPING TOR PROCESS");
		self.kill().unwrap_or(());
	}
}<|MERGE_RESOLUTION|>--- conflicted
+++ resolved
@@ -170,7 +170,6 @@
 			let pid_file_name = format!("{}{}pid", d, MAIN_SEPARATOR);
 			// kill off PID if its already running
 			if Path::new(&pid_file_name).exists() {
-<<<<<<< HEAD
 				let pid = fs::read_to_string(&pid_file_name).map_err(|err| {
 					Error::IO(
 						format!("Unable to read from pid file {}", pid_file_name),
@@ -180,12 +179,6 @@
 				let pid = pid.parse::<i32>().map_err(|err| {
 					Error::PID(format!("Pid value {} is invalid, {:?}", pid, err))
 				})?;
-=======
-				let pid = fs::read_to_string(&pid_file_name).map_err(Error::IO)?;
-				let pid = pid
-					.parse::<i32>()
-					.map_err(|err| Error::PID(format!("{:?}", err)))?;
->>>>>>> 54af157e
 				let process = get_process(pid);
 				let _ = process.kill(Signal::Kill);
 			}
@@ -208,7 +201,6 @@
 			// split out the process id, so if we don't exit cleanly
 			// we can take it down on the next run
 			let pid_file_name = format!("{}{}pid", d, MAIN_SEPARATOR);
-<<<<<<< HEAD
 			let mut file = File::create(pid_file_name.clone()).map_err(|err| {
 				Error::IO(format!("Unable to create pid file {}", pid_file_name), err)
 			})?;
@@ -216,11 +208,6 @@
 				.map_err(|err| {
 					Error::IO(format!("Unable to update pid file {}", pid_file_name), err)
 				})?;
-=======
-			let mut file = File::create(pid_file_name).map_err(Error::IO)?;
-			file.write_all(format!("{}", tor_process.id()).as_bytes())
-				.map_err(Error::IO)?;
->>>>>>> 54af157e
 		}
 
 		let stdout = BufReader::new(tor_process.stdout.take().unwrap());
@@ -260,11 +247,7 @@
 		completion_perc: u8,
 	) -> Result<BufReader<ChildStdout>, Error> {
 		let re_bootstrap = Regex::new(r"^\[notice\] Bootstrapped (?P<perc>[0-9]+)%(.*): ")
-<<<<<<< HEAD
 			.map_err(|err| Error::Regex("Failed to parse tor output".to_string(), err))?;
-=======
-			.map_err(Error::Regex)?;
->>>>>>> 54af157e
 
 		let timestamp_len = "May 16 02:50:08.792".len();
 		let mut warnings = Vec::new();
