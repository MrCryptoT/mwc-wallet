// Copyright 2019 The Grin Developers
//
// Licensed under the Apache License, Version 2.0 (the "License");
// you may not use this file except in compliance with the License.
// You may obtain a copy of the License at
//
//     http://www.apache.org/licenses/LICENSE-2.0
//
// Unless required by applicable law or agreed to in writing, software
// distributed under the License is distributed on an "AS IS" BASIS,
// WITHOUT WARRANTIES OR CONDITIONS OF ANY KIND, either express or implied.
// See the License for the specific language governing permissions and
// limitations under the License.

//! Test client that acts against a local instance of a node
//! so that wallet API can be fully exercised
//! Operates directly on a chain instance

use crate::api::{self, LocatedTxKernel};
use crate::chain::types::NoopAdapter;
use crate::chain::Chain;
use crate::core::core::verifier_cache::LruVerifierCache;
use crate::core::core::{Transaction, TxKernel};
use crate::core::global::{set_mining_mode, ChainTypes};
use crate::core::pow;
use crate::keychain::Keychain;
use crate::libwallet;
use crate::libwallet::api_impl::foreign;
use crate::libwallet::slate_versions::v3::SlateV3;
<<<<<<< HEAD
use crate::libwallet::{
	HeaderInfo, NodeClient, NodeVersionInfo, Slate, TxWrapper, WalletInst, WalletLCProvider,
};
=======
use crate::libwallet::{NodeClient, NodeVersionInfo, Slate, WalletInst, WalletLCProvider};
>>>>>>> 54af157e
use crate::util;
use crate::util::secp::key::SecretKey;
use crate::util::secp::pedersen;
use crate::util::secp::pedersen::Commitment;
use crate::util::{Mutex, RwLock};
use grin_core::core::hash::Hashed;
use grin_core::core::BlockHeader;
use serde_json;
use std::collections::HashMap;
use std::sync::atomic::{AtomicBool, Ordering};
use std::sync::mpsc::{channel, Receiver, Sender};
use std::sync::Arc;
use std::thread;
use std::time::Duration;

/// Messages to simulate wallet requests/responses
#[derive(Clone, Debug)]
pub struct WalletProxyMessage {
	/// sender ID
	pub sender_id: String,
	/// destination wallet (or server)
	pub dest: String,
	/// method (like a GET url)
	pub method: String,
	/// payload (json body)
	pub body: String,
}

/// communicates with a chain instance or other wallet
/// listener APIs via message queues
pub struct WalletProxy<'a, L, C, K>
where
	L: WalletLCProvider<'a, C, K>,
	C: NodeClient + 'a,
	K: Keychain + 'a,
{
	/// directory to create the chain in
	pub chain_dir: String,
	/// handle to chain itself
	pub chain: Arc<Chain>,
	/// list of interested wallets
	pub wallets: HashMap<
		String,
		(
			Sender<WalletProxyMessage>,
			Arc<Mutex<Box<dyn WalletInst<'a, L, C, K> + 'a>>>,
			Option<SecretKey>,
		),
	>,
	/// simulate json send to another client
	/// address, method, payload (simulate HTTP request)
	pub tx: Sender<WalletProxyMessage>,
	/// simulate json receiving
	pub rx: Receiver<WalletProxyMessage>,
	/// queue control
	pub running: Arc<AtomicBool>,
}

impl<'a, L, C, K> WalletProxy<'a, L, C, K>
where
	L: WalletLCProvider<'a, C, K>,
	C: NodeClient + 'a,
	K: Keychain + 'a,
{
	/// Create a new client that will communicate with the given grin node
	pub fn new(chain_dir: &str) -> Self {
		set_mining_mode(ChainTypes::AutomatedTesting);
		let genesis_block = pow::mine_genesis_block().unwrap();
		let verifier_cache = Arc::new(RwLock::new(LruVerifierCache::new()));
		let dir_name = format!("{}/.grin", chain_dir);
		let c = Chain::init(
			dir_name,
			Arc::new(NoopAdapter {}),
			genesis_block,
			pow::verify_size,
			verifier_cache,
			false,
		)
		.unwrap();
		let (tx, rx) = channel();
		WalletProxy {
			chain_dir: chain_dir.to_owned(),
			chain: Arc::new(c),
			tx: tx,
			rx: rx,
			wallets: HashMap::new(),
			running: Arc::new(AtomicBool::new(false)),
		}
	}

	/// Add wallet with a given "address"
	pub fn add_wallet(
		&mut self,
		addr: &str,
		tx: Sender<WalletProxyMessage>,
		wallet: Arc<Mutex<Box<dyn WalletInst<'a, L, C, K> + 'a>>>,
		keychain_mask: Option<SecretKey>,
	) {
		self.wallets
			.insert(addr.to_owned(), (tx, wallet, keychain_mask));
	}

	pub fn stop(&mut self) {
		self.running.store(false, Ordering::Relaxed);
	}

	/// Run the incoming message queue and respond more or less
	/// synchronously
	pub fn run(&mut self) -> Result<(), libwallet::Error> {
		self.running.store(true, Ordering::Relaxed);
		loop {
			thread::sleep(Duration::from_millis(10));
			// read queue
			let m = self.rx.recv().unwrap();
			trace!("Wallet Client Proxy Received: {:?}", m);
			let resp = match m.method.as_ref() {
				"get_chain_tip" => self.get_chain_tip(m)?,
				"get_header_info" => self.get_header_info(m)?,
				"get_outputs_from_node" => self.get_outputs_from_node(m)?,
				"get_outputs_by_pmmr_index" => self.get_outputs_by_pmmr_index(m)?,
				"height_range_to_pmmr_indices" => self.height_range_to_pmmr_indices(m)?,
				"send_tx_slate" => self.send_tx_slate(m)?,
				"post_tx" => self.post_tx(m)?,
				"get_kernel" => self.get_kernel(m)?,
				"get_blocks_by_height" => self.get_blocks_by_height(m)?,
				_ => panic!("Unknown Wallet Proxy Message"),
			};

			self.respond(resp);
			if !self.running.load(Ordering::Relaxed) {
				return Ok(());
			}
		}
	}

	/// Return a message to a given wallet client
	fn respond(&mut self, m: WalletProxyMessage) {
		if let Some(s) = self.wallets.get_mut(&m.dest) {
			if let Err(e) = s.0.send(m.clone()) {
				panic!("Error sending response from proxy: {:?}, {}", m, e);
			}
		} else {
			panic!("Unknown wallet recipient for response message: {:?}", m);
		}
	}

	/// post transaction to the chain (and mine it, taking the reward)
	fn post_tx(&mut self, m: WalletProxyMessage) -> Result<WalletProxyMessage, libwallet::Error> {
		let dest_wallet = self.wallets.get_mut(&m.sender_id).unwrap().1.clone();
		let dest_wallet_mask = self.wallets.get_mut(&m.sender_id).unwrap().2.clone();
<<<<<<< HEAD
		let wrapper: TxWrapper = serde_json::from_str(&m.body).map_err(|e| {
			libwallet::ErrorKind::ClientCallback(format!("Error parsing TxWrapper, {}", e))
		})?;

		let tx_bin = util::from_hex(&wrapper.tx_hex).map_err(|e| {
			libwallet::ErrorKind::ClientCallback(format!("Error parsing TxWrapper: tx_bin, {}", e))
		})?;

		let tx: Transaction =
			ser::deserialize(&mut &tx_bin[..], ser::ProtocolVersion(1)).map_err(|e| {
				libwallet::ErrorKind::ClientCallback(format!("Error parsing TxWrapper: tx, {}", e))
			})?;
=======
		let tx: Transaction = serde_json::from_str(&m.body).context(
			libwallet::ErrorKind::ClientCallback("Error parsing Transaction".to_owned()),
		)?;
>>>>>>> 54af157e

		super::award_block_to_wallet(
			&self.chain,
			vec![&tx],
			dest_wallet,
			(&dest_wallet_mask).as_ref(),
		)?;

		Ok(WalletProxyMessage {
			sender_id: "node".to_owned(),
			dest: m.sender_id,
			method: m.method,
			body: "".to_owned(),
		})
	}

	/// send tx slate
	fn send_tx_slate(
		&mut self,
		m: WalletProxyMessage,
	) -> Result<WalletProxyMessage, libwallet::Error> {
		let dest_wallet = self.wallets.get_mut(&m.dest);
		let wallet = match dest_wallet {
			None => panic!("Unknown wallet destination for send_tx_slate: {:?}", m),
			Some(w) => w,
		};

		let slate: SlateV3 = serde_json::from_str(&m.body).map_err(|e| {
			libwallet::ErrorKind::ClientCallback(format!("Error parsing TxWrapper, {}", e))
		})?;

		let slate: Slate = {
			let mut w_lock = wallet.1.lock();
			let w = w_lock.lc_provider()?.wallet_inst()?;
			let mask = wallet.2.clone();
			// receive tx
			match foreign::receive_tx(
				&mut **w,
				(&mask).as_ref(),
				&Slate::from(slate),
				Some(String::from(m.dest.clone())),
				None,
				None,
				None,
				None,
				false,
			) {
				Err(e) => {
					return Ok(WalletProxyMessage {
						sender_id: m.dest,
						dest: m.sender_id,
						method: m.method,
						body: serde_json::to_string(&format!("Error: {}", e)).unwrap(),
					})
				}
				Ok(s) => s,
			}
		};

		Ok(WalletProxyMessage {
			sender_id: m.dest,
			dest: m.sender_id,
			method: m.method,
			body: serde_json::to_string(&SlateV3::from(slate)).unwrap(),
		})
	}

	/// get chain height
	fn get_chain_tip(
		&mut self,
		m: WalletProxyMessage,
	) -> Result<WalletProxyMessage, libwallet::Error> {
		let height = self.chain.head().unwrap().height;
		let hash = util::to_hex(self.chain.head().unwrap().last_block_h.to_vec());

		Ok(WalletProxyMessage {
			sender_id: "node".to_owned(),
			dest: m.sender_id,
			method: m.method,
			body: format!("{},{}", height, hash),
		})
	}

	/// get header hash, version e.t.c
	fn get_header_info(
		&mut self,
		m: WalletProxyMessage,
	) -> Result<WalletProxyMessage, libwallet::Error> {
		let height = m.body.parse::<u64>().unwrap();

		let hdr: BlockHeader = self.chain.get_header_by_height(height).unwrap();

		Ok(WalletProxyMessage {
			sender_id: "node".to_owned(),
			dest: m.sender_id,
			method: m.method,
			body: format!(
				"{},{},{},{},{}",
				hdr.height,
				hdr.hash().to_hex(),
				hdr.version.0,
				hdr.pow.nonce,
				hdr.total_difficulty()
			),
		})
	}

	/// get api outputs
	/// Result value: Commit, Height, MMR
	fn get_outputs_from_node(
		&mut self,
		m: WalletProxyMessage,
	) -> Result<WalletProxyMessage, libwallet::Error> {
		let split = m.body.split(',');
		//let mut api_outputs: HashMap<pedersen::Commitment, String> = HashMap::new();
		let mut outputs: Vec<api::Output> = vec![];
		for o in split {
<<<<<<< HEAD
			if o.len() == 0 {
=======
			let o_str = String::from(o);
			if o_str.is_empty() {
>>>>>>> 54af157e
				continue;
			}
			let c = util::from_hex(o).unwrap();
			let commit = Commitment::from_vec(c);
			let out = super::get_output_local(&self.chain.clone(), &commit);
			if let Some(o) = out {
				outputs.push(o);
			}
		}
		Ok(WalletProxyMessage {
			sender_id: "node".to_owned(),
			dest: m.sender_id,
			method: m.method,
			body: serde_json::to_string(&outputs).unwrap(),
		})
	}

	/// get api outputs
	fn get_outputs_by_pmmr_index(
		&mut self,
		m: WalletProxyMessage,
	) -> Result<WalletProxyMessage, libwallet::Error> {
		let split = m.body.split(',').collect::<Vec<&str>>();
		let start_index = split[0].parse::<u64>().unwrap();
		let max = split[1].parse::<u64>().unwrap();
		let end_index = split[2].parse::<u64>().unwrap();
		let end_index = match end_index {
			0 => None,
			e => Some(e),
		};
		let ol =
			super::get_outputs_by_pmmr_index_local(self.chain.clone(), start_index, end_index, max);
		Ok(WalletProxyMessage {
			sender_id: "node".to_owned(),
			dest: m.sender_id,
			method: m.method,
			body: serde_json::to_string(&ol).unwrap(),
		})
	}

	/// get api outputs by height
	fn height_range_to_pmmr_indices(
		&mut self,
		m: WalletProxyMessage,
	) -> Result<WalletProxyMessage, libwallet::Error> {
		let split = m.body.split(',').collect::<Vec<&str>>();
		let start_index = split[0].parse::<u64>().unwrap();
		let end_index = split[1].parse::<u64>().unwrap();
		let end_index = match end_index {
			0 => None,
			e => Some(e),
		};
		let ol =
			super::height_range_to_pmmr_indices_local(self.chain.clone(), start_index, end_index);
		Ok(WalletProxyMessage {
			sender_id: "node".to_owned(),
			dest: m.sender_id,
			method: m.method,
			body: serde_json::to_string(&ol).unwrap(),
		})
	}

	/// Get blocks by range of heights
	fn get_blocks_by_height(
		&mut self,
		m: WalletProxyMessage,
	) -> Result<WalletProxyMessage, libwallet::Error> {
		let split = m.body.split(",").collect::<Vec<&str>>();
		let start_height = split[0].parse::<u64>().unwrap();
		let end_height = split[1].parse::<u64>().unwrap();
		assert!(start_height <= end_height);

		let ol = super::get_blocks_by_height_local(self.chain.clone(), start_height, end_height);
		Ok(WalletProxyMessage {
			sender_id: "node".to_owned(),
			dest: m.sender_id,
			method: m.method,
			body: serde_json::to_string(&ol).unwrap(),
		})
	}

	/// get kernel
	fn get_kernel(
		&mut self,
		m: WalletProxyMessage,
	) -> Result<WalletProxyMessage, libwallet::Error> {
<<<<<<< HEAD
		let split = m.body.split(",").collect::<Vec<&str>>();
		let excess = split[0];
=======
		let split = m.body.split(',').collect::<Vec<&str>>();
		let excess = split[0].parse::<String>().unwrap();
>>>>>>> 54af157e
		let min = split[1].parse::<u64>().unwrap();
		let max = split[2].parse::<u64>().unwrap();
		let commit_bytes = util::from_hex(excess).unwrap();
		let commit = pedersen::Commitment::from_vec(commit_bytes);
		let min = match min {
			0 => None,
			m => Some(m),
		};
		let max = match max {
			0 => None,
			m => Some(m),
		};
		let k = super::get_kernel_local(self.chain.clone(), &commit, min, max);
		Ok(WalletProxyMessage {
			sender_id: "node".to_owned(),
			dest: m.sender_id,
			method: m.method,
			body: serde_json::to_string(&k).unwrap(),
		})
	}
}

#[derive(Clone)]
pub struct LocalWalletClient {
	/// wallet identifier for the proxy queue
	pub id: String,
	/// proxy's tx queue (receive messages from other wallets or node
	pub proxy_tx: Arc<Mutex<Sender<WalletProxyMessage>>>,
	/// my rx queue
	pub rx: Arc<Mutex<Receiver<WalletProxyMessage>>>,
	/// my tx queue
	pub tx: Arc<Mutex<Sender<WalletProxyMessage>>>,
}

impl LocalWalletClient {
	/// new
	pub fn new(id: &str, proxy_rx: Sender<WalletProxyMessage>) -> Self {
		let (tx, rx) = channel();
		LocalWalletClient {
			id: id.to_owned(),
			proxy_tx: Arc::new(Mutex::new(proxy_rx)),
			rx: Arc::new(Mutex::new(rx)),
			tx: Arc::new(Mutex::new(tx)),
		}
	}

	/// get an instance of the send queue for other senders
	pub fn get_send_instance(&self) -> Sender<WalletProxyMessage> {
		self.tx.lock().clone()
	}

	/// Send the slate to a listening wallet instance
	pub fn send_tx_slate_direct(
		&self,
		dest: &str,
		slate: &Slate,
	) -> Result<Slate, libwallet::Error> {
		let m = WalletProxyMessage {
			sender_id: self.id.clone(),
			dest: dest.to_owned(),
			method: "send_tx_slate".to_owned(),
			body: serde_json::to_string(&SlateV3::from(slate)).unwrap(),
		};
		{
			let p = self.proxy_tx.lock();
			p.send(m).map_err(|e| {
				libwallet::ErrorKind::ClientCallback(format!("Send TX Slate, {}", e))
			})?;
		}
		let r = self.rx.lock();
		let m = r.recv().unwrap();
		trace!("Received send_tx_slate response: {:?}", m.clone());
		let slate: SlateV3 = serde_json::from_str(&m.body).map_err(|e| {
			libwallet::ErrorKind::ClientCallback(format!("Parsing send_tx_slate response, {}", e))
		})?;
		Ok(Slate::from(slate))
	}
}

impl NodeClient for LocalWalletClient {
	fn node_url(&self) -> &str {
		"node"
	}
	fn node_api_secret(&self) -> Option<String> {
		None
	}
	fn set_node_url(&mut self, _node_url: &str) {}
	fn set_node_api_secret(&mut self, _node_api_secret: Option<String>) {}
	fn get_version_info(&mut self) -> Option<NodeVersionInfo> {
		None
	}
	/// Posts a transaction to a grin node
	/// In this case it will create a new block with award rewarded to
	fn post_tx(&self, tx: &Transaction, _fluff: bool) -> Result<(), libwallet::Error> {
		let m = WalletProxyMessage {
			sender_id: self.id.clone(),
			dest: self.node_url().to_owned(),
			method: "post_tx".to_owned(),
			body: serde_json::to_string(tx).unwrap(),
		};
		{
			let p = self.proxy_tx.lock();
			p.send(m).map_err(|e| {
				libwallet::ErrorKind::ClientCallback(format!("post_tx send, {}", e))
			})?;
		}
		let r = self.rx.lock();
		let m = r.recv().unwrap();
		trace!("Received post_tx response: {:?}", m);
		Ok(())
	}

	/// Return the chain tip from a given node
	fn get_chain_tip(&self) -> Result<(u64, String, u64), libwallet::Error> {
		let m = WalletProxyMessage {
			sender_id: self.id.clone(),
			dest: self.node_url().to_owned(),
			method: "get_chain_tip".to_owned(),
			body: "".to_owned(),
		};
		{
			let p = self.proxy_tx.lock();
			p.send(m).map_err(|e| {
				libwallet::ErrorKind::ClientCallback(format!("Get chain height send, {}", e))
			})?;
		}
		let r = self.rx.lock();
		let m = r.recv().unwrap();
		trace!("Received get_chain_tip response: {:?}", m.clone());
<<<<<<< HEAD
		let res = m.body.parse::<String>().map_err(|e| {
			libwallet::ErrorKind::ClientCallback(format!("Parsing get_height response, {}", e))
		})?;
		let split: Vec<&str> = res.split(",").collect();
		Ok((split[0].parse::<u64>().unwrap(), split[1].to_owned(), 1))
	}

	/// Return header info by height
	fn get_header_info(&self, height: u64) -> Result<HeaderInfo, libwallet::Error> {
		let m = WalletProxyMessage {
			sender_id: self.id.clone(),
			dest: self.node_url().to_owned(),
			method: "get_header_info".to_owned(),
			body: format!("{}", height),
		};
		{
			let p = self.proxy_tx.lock();
			p.send(m).map_err(|e| {
				libwallet::ErrorKind::ClientCallback(format!("Get chain header info send, {}", e))
			})?;
		}
		let r = self.rx.lock();
		let m = r.recv().unwrap();
		trace!("Received get_header_info response: {:?}", m.clone());
		let res = m.body.parse::<String>().map_err(|e| {
			libwallet::ErrorKind::ClientCallback(format!("Parsing get_header_info response, {}", e))
		})?;
		let split: Vec<&str> = res.split(",").collect();

		let r_height = split[0].parse::<u64>().unwrap();
		let r_hash = String::from(split[1]);
		let r_version = split[2].parse::<i32>().unwrap();
		let r_nonce = split[3].parse::<u64>().unwrap();
		let r_total_difficulty = split[4].parse::<u64>().unwrap();

		assert!(r_height == height);

		Ok(HeaderInfo {
			height: r_height,
			hash: r_hash,
			version: r_version,
			nonce: r_nonce,
			total_difficulty: r_total_difficulty,
		})
	}

	/// Return Connected peers
	fn get_connected_peer_info(
		&self,
	) -> Result<Vec<grin_p2p::types::PeerInfoDisplay>, libwallet::Error> {
		trace!("get_connected_peer_info called at the test client. Skipped.");
		return Ok(Vec::new());
=======
		let res = m
			.body
			.parse::<String>()
			.context(libwallet::ErrorKind::ClientCallback(
				"Parsing get_height response".to_owned(),
			))?;
		let split: Vec<&str> = res.split(',').collect();
		Ok((split[0].parse::<u64>().unwrap(), split[1].to_owned()))
>>>>>>> 54af157e
	}

	/// Retrieve outputs from node
	/// Result value: Commit, Height, MMR
	fn get_outputs_from_node(
		&self,
		wallet_outputs: Vec<pedersen::Commitment>,
	) -> Result<HashMap<pedersen::Commitment, (String, u64, u64)>, libwallet::Error> {
		let query_params: Vec<String> = wallet_outputs
			.iter()
			.map(|commit| util::to_hex(commit.as_ref().to_vec()))
			.collect();
		let query_str = query_params.join(",");
		let m = WalletProxyMessage {
			sender_id: self.id.clone(),
			dest: self.node_url().to_owned(),
			method: "get_outputs_from_node".to_owned(),
			body: query_str,
		};
		{
			let p = self.proxy_tx.lock();
			p.send(m).map_err(|e| {
				libwallet::ErrorKind::ClientCallback(format!("Get outputs from node send, {}", e))
			})?;
		}
		let r = self.rx.lock();
		let m = r.recv().unwrap();
		let outputs: Vec<api::Output> = serde_json::from_str(&m.body).unwrap();
		let mut api_outputs: HashMap<pedersen::Commitment, (String, u64, u64)> = HashMap::new();
		for out in outputs {
			api_outputs.insert(
				out.commit.commit(),
				(util::to_hex(out.commit.to_vec()), out.height, out.mmr_index),
			);
		}
		Ok(api_outputs)
	}

	fn get_kernel(
		&mut self,
		excess: &pedersen::Commitment,
		min_height: Option<u64>,
		max_height: Option<u64>,
	) -> Result<Option<(TxKernel, u64, u64)>, libwallet::Error> {
		let mut query = format!("{},", util::to_hex(excess.0.to_vec()));
		if let Some(h) = min_height {
			query += &format!("{},", h);
		} else {
			query += "0,"
		}
		if let Some(h) = max_height {
			query += &format!("{}", h);
		} else {
			query += "0"
		}

		let m = WalletProxyMessage {
			sender_id: self.id.clone(),
			dest: self.node_url().to_owned(),
			method: "get_kernel".to_owned(),
			body: query,
		};
		{
			let p = self.proxy_tx.lock();
			p.send(m).map_err(|e| {
				libwallet::ErrorKind::ClientCallback(format!(
					"Get outputs from node by PMMR index send, {}",
					e
				))
			})?;
		}
		let r = self.rx.lock();
		let m = r.recv().unwrap();
		let res: Option<LocatedTxKernel> = serde_json::from_str(&m.body).map_err(|e| {
			libwallet::ErrorKind::ClientCallback(format!("Get transaction kernels send, {}", e))
		})?;
		match res {
			Some(k) => Ok(Some((k.tx_kernel, k.height, k.mmr_index))),
			None => Ok(None),
		}
	}

	fn get_outputs_by_pmmr_index(
		&self,
		start_index: u64,
		end_index: Option<u64>,
		max_outputs: u64,
	) -> Result<
		(
			u64,
			u64,
			Vec<(pedersen::Commitment, pedersen::RangeProof, bool, u64, u64)>,
		),
		libwallet::Error,
	> {
		// start index, max
		let mut query_str = format!("{},{}", start_index, max_outputs);
		match end_index {
			Some(e) => query_str = format!("{},{}", query_str, e),
			None => query_str = format!("{},0", query_str),
		};
		let m = WalletProxyMessage {
			sender_id: self.id.clone(),
			dest: self.node_url().to_owned(),
			method: "get_outputs_by_pmmr_index".to_owned(),
			body: query_str,
		};
		{
			let p = self.proxy_tx.lock();
			p.send(m).map_err(|e| {
				libwallet::ErrorKind::ClientCallback(format!(
					"Get outputs from node by PMMR index send, {}",
					e
				))
			})?;
		}

		let r = self.rx.lock();
		let m = r.recv().unwrap();
		let o: api::OutputListing = serde_json::from_str(&m.body).unwrap();

		let mut api_outputs: Vec<(pedersen::Commitment, pedersen::RangeProof, bool, u64, u64)> =
			Vec::new();

		for out in o.outputs {
			let is_coinbase = match out.output_type {
				api::OutputType::Coinbase => true,
				api::OutputType::Transaction => false,
			};
			api_outputs.push((
				out.commit,
				out.range_proof().unwrap(),
				is_coinbase,
				out.block_height.unwrap(),
				out.mmr_index,
			));
		}
		Ok((o.highest_index, o.last_retrieved_index, api_outputs))
	}

	fn height_range_to_pmmr_indices(
		&self,
		start_height: u64,
		end_height: Option<u64>,
	) -> Result<(u64, u64), libwallet::Error> {
		// start index, max
		let mut query_str = format!("{}", start_height);
		match end_height {
			Some(e) => query_str = format!("{},{}", query_str, e),
			None => query_str = format!("{},0", query_str),
		};
		let m = WalletProxyMessage {
			sender_id: self.id.clone(),
			dest: self.node_url().to_owned(),
			method: "height_range_to_pmmr_indices".to_owned(),
			body: query_str,
		};
		{
			let p = self.proxy_tx.lock();
			p.send(m).map_err(|e| {
				libwallet::ErrorKind::ClientCallback(format!(
					"Get outputs within height range send, {}",
					e
				))
			})?;
		}

		let r = self.rx.lock();
		let m = r.recv().unwrap();
		let o: api::OutputListing = serde_json::from_str(&m.body).unwrap();
		Ok((o.last_retrieved_index, o.highest_index))
	}

	fn get_blocks_by_height(
		&self,
		start_height: u64,
		end_height: u64,
		_threads_number: usize,
		_include_proof: bool,
	) -> Result<Vec<api::BlockPrintable>, libwallet::Error> {
		let m = WalletProxyMessage {
			sender_id: self.id.clone(),
			dest: self.node_url().to_owned(),
			method: "get_blocks_by_height".to_owned(),
			body: format!("{},{}", start_height, end_height),
		};
		{
			let p = self.proxy_tx.lock();
			p.send(m).map_err(|e| {
				libwallet::ErrorKind::ClientCallback(format!(
					"Get blocks by height range send, {}",
					e
				))
			})?;
		}

		let r = self.rx.lock();
		let m = r.recv().unwrap();
		let o: Vec<api::BlockPrintable> = serde_json::from_str(&m.body).unwrap();
		Ok(o)
	}
}
unsafe impl<'a, L, C, K> Send for WalletProxy<'a, L, C, K>
where
	L: WalletLCProvider<'a, C, K>,
	C: NodeClient + 'a,
	K: Keychain + 'a,
{
}<|MERGE_RESOLUTION|>--- conflicted
+++ resolved
@@ -27,13 +27,9 @@
 use crate::libwallet;
 use crate::libwallet::api_impl::foreign;
 use crate::libwallet::slate_versions::v3::SlateV3;
-<<<<<<< HEAD
 use crate::libwallet::{
-	HeaderInfo, NodeClient, NodeVersionInfo, Slate, TxWrapper, WalletInst, WalletLCProvider,
+	HeaderInfo, NodeClient, NodeVersionInfo, Slate, WalletInst, WalletLCProvider,
 };
-=======
-use crate::libwallet::{NodeClient, NodeVersionInfo, Slate, WalletInst, WalletLCProvider};
->>>>>>> 54af157e
 use crate::util;
 use crate::util::secp::key::SecretKey;
 use crate::util::secp::pedersen;
@@ -184,24 +180,9 @@
 	fn post_tx(&mut self, m: WalletProxyMessage) -> Result<WalletProxyMessage, libwallet::Error> {
 		let dest_wallet = self.wallets.get_mut(&m.sender_id).unwrap().1.clone();
 		let dest_wallet_mask = self.wallets.get_mut(&m.sender_id).unwrap().2.clone();
-<<<<<<< HEAD
-		let wrapper: TxWrapper = serde_json::from_str(&m.body).map_err(|e| {
-			libwallet::ErrorKind::ClientCallback(format!("Error parsing TxWrapper, {}", e))
+		let tx: Transaction = serde_json::from_str(&m.body).map_err(|e| {
+			libwallet::ErrorKind::ClientCallback(format!("Error parsing Transaction, {}", e))
 		})?;
-
-		let tx_bin = util::from_hex(&wrapper.tx_hex).map_err(|e| {
-			libwallet::ErrorKind::ClientCallback(format!("Error parsing TxWrapper: tx_bin, {}", e))
-		})?;
-
-		let tx: Transaction =
-			ser::deserialize(&mut &tx_bin[..], ser::ProtocolVersion(1)).map_err(|e| {
-				libwallet::ErrorKind::ClientCallback(format!("Error parsing TxWrapper: tx, {}", e))
-			})?;
-=======
-		let tx: Transaction = serde_json::from_str(&m.body).context(
-			libwallet::ErrorKind::ClientCallback("Error parsing Transaction".to_owned()),
-		)?;
->>>>>>> 54af157e
 
 		super::award_block_to_wallet(
 			&self.chain,
@@ -230,7 +211,7 @@
 		};
 
 		let slate: SlateV3 = serde_json::from_str(&m.body).map_err(|e| {
-			libwallet::ErrorKind::ClientCallback(format!("Error parsing TxWrapper, {}", e))
+			libwallet::ErrorKind::ClientCallback(format!("Error parsing Transaction, {}", e))
 		})?;
 
 		let slate: Slate = {
@@ -319,12 +300,7 @@
 		//let mut api_outputs: HashMap<pedersen::Commitment, String> = HashMap::new();
 		let mut outputs: Vec<api::Output> = vec![];
 		for o in split {
-<<<<<<< HEAD
-			if o.len() == 0 {
-=======
-			let o_str = String::from(o);
-			if o_str.is_empty() {
->>>>>>> 54af157e
+			if o.is_empty() {
 				continue;
 			}
 			let c = util::from_hex(o).unwrap();
@@ -411,16 +387,11 @@
 		&mut self,
 		m: WalletProxyMessage,
 	) -> Result<WalletProxyMessage, libwallet::Error> {
-<<<<<<< HEAD
-		let split = m.body.split(",").collect::<Vec<&str>>();
-		let excess = split[0];
-=======
 		let split = m.body.split(',').collect::<Vec<&str>>();
 		let excess = split[0].parse::<String>().unwrap();
->>>>>>> 54af157e
 		let min = split[1].parse::<u64>().unwrap();
 		let max = split[2].parse::<u64>().unwrap();
-		let commit_bytes = util::from_hex(excess).unwrap();
+		let commit_bytes = util::from_hex(&excess).unwrap();
 		let commit = pedersen::Commitment::from_vec(commit_bytes);
 		let min = match min {
 			0 => None,
@@ -547,7 +518,6 @@
 		let r = self.rx.lock();
 		let m = r.recv().unwrap();
 		trace!("Received get_chain_tip response: {:?}", m.clone());
-<<<<<<< HEAD
 		let res = m.body.parse::<String>().map_err(|e| {
 			libwallet::ErrorKind::ClientCallback(format!("Parsing get_height response, {}", e))
 		})?;
@@ -600,16 +570,6 @@
 	) -> Result<Vec<grin_p2p::types::PeerInfoDisplay>, libwallet::Error> {
 		trace!("get_connected_peer_info called at the test client. Skipped.");
 		return Ok(Vec::new());
-=======
-		let res = m
-			.body
-			.parse::<String>()
-			.context(libwallet::ErrorKind::ClientCallback(
-				"Parsing get_height response".to_owned(),
-			))?;
-		let split: Vec<&str> = res.split(',').collect();
-		Ok((split[0].parse::<u64>().unwrap(), split[1].to_owned()))
->>>>>>> 54af157e
 	}
 
 	/// Retrieve outputs from node
@@ -788,7 +748,6 @@
 		start_height: u64,
 		end_height: u64,
 		_threads_number: usize,
-		_include_proof: bool,
 	) -> Result<Vec<api::BlockPrintable>, libwallet::Error> {
 		let m = WalletProxyMessage {
 			sender_id: self.id.clone(),
