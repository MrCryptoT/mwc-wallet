--- conflicted
+++ resolved
@@ -1,11 +1,6 @@
 [package]
-<<<<<<< HEAD
 name = "mwc_wallet"
-version = "2.4.6"
-=======
-name = "grin_wallet"
-version = "3.0.0"
->>>>>>> 9360e5c5
+version = "3.0.0-beta.1"
 authors = ["Grin Developers <mimblewimble@lists.launchpad.net>"]
 description = "Simple, private and scalable cryptocurrency implementation based on the MimbleWimble chain format."
 license = "Apache-2.0"
@@ -35,23 +30,13 @@
 linefeed = "0.5"
 semver = "0.9"
 
-<<<<<<< HEAD
-grin_wallet_api = { path = "./api", version = "2.4.6" }
-grin_wallet_impls = { path = "./impls", version = "2.4.6" }
-grin_wallet_libwallet = { path = "./libwallet", version = "2.4.6" }
-grin_wallet_controller = { path = "./controller", version = "2.4.6" }
-grin_wallet_config = { path = "./config", version = "2.4.6" }
+grin_wallet_api = { path = "./api", version = "3.0.0-beta.1" }
+grin_wallet_impls = { path = "./impls", version = "3.0.0-beta.1" }
+grin_wallet_libwallet = { path = "./libwallet", version = "3.0.0-beta.1" }
+grin_wallet_controller = { path = "./controller", version = "3.0.0-beta.1" }
+grin_wallet_config = { path = "./config", version = "3.0.0-beta.1" }
 
-grin_wallet_util = { path = "./util", version = "2.4.6" }
-=======
-grin_wallet_api = { path = "./api", version = "3.0.0" }
-grin_wallet_impls = { path = "./impls", version = "3.0.0" }
-grin_wallet_libwallet = { path = "./libwallet", version = "3.0.0" }
-grin_wallet_controller = { path = "./controller", version = "3.0.0" }
-grin_wallet_config = { path = "./config", version = "3.0.0" }
-
-grin_wallet_util = { path = "./util", version = "3.0.0" }
->>>>>>> 9360e5c5
+grin_wallet_util = { path = "./util", version = "3.0.0-beta.1" }
 
 [build-dependencies]
 built = "0.3"
