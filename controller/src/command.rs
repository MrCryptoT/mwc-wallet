--- conflicted
+++ resolved
@@ -35,14 +35,6 @@
 use std::time::Duration;
 use uuid::Uuid;
 
-fn show_recovery_phrase(phrase: ZeroingString) {
-	println!("Your recovery phrase is:");
-	println!();
-	println!("{}", &*phrase);
-	println!();
-	println!("Please back-up these words in a non-digital format.");
-}
-
 /// Arguments common to all wallet commands
 #[derive(Clone)]
 pub struct GlobalArgs {
@@ -65,12 +57,6 @@
 	pub restore: bool,
 }
 
-<<<<<<< HEAD
-pub fn init(g_args: &GlobalArgs, args: InitArgs) -> Result<(), Error> {
-	WalletSeed::init_file(
-		&args.config.data_file_dir,
-		args.list_length,
-=======
 pub fn init<L, C, K>(
 	wallet: Arc<Mutex<Box<dyn WalletInst<'static, L, C, K>>>>,
 	g_args: &GlobalArgs,
@@ -92,7 +78,6 @@
 	)?;
 	p.create_wallet(
 		None,
->>>>>>> 9360e5c5
 		args.recovery_phrase,
 		args.list_length,
 		args.password.clone(),
@@ -100,7 +85,7 @@
 	)?;
 
 	let m = p.get_mnemonic(None, args.password)?;
-	show_recovery_phrase(m);
+	grin_wallet_impls::lifecycle::show_recovery_phrase(m);
 	Ok(())
 }
 
@@ -109,33 +94,6 @@
 	pub passphrase: ZeroingString,
 }
 
-<<<<<<< HEAD
-/// Check whether seed file exists
-pub fn wallet_seed_exists(config: &WalletConfig) -> Result<(), Error> {
-	let res = WalletSeed::seed_file_exists(&config.data_file_dir)?;
-	Ok(res)
-}
-
-pub fn recover(config: &WalletConfig, args: RecoverArgs) -> Result<(), Error> {
-	if args.recovery_phrase.is_none() {
-		let res = WalletSeed::from_file(&config.data_file_dir, &args.passphrase);
-		if let Err(e) = res {
-			error!("Error loading wallet seed (check password): {}", e);
-			return Err(e.into());
-		}
-		let _ = res.unwrap().show_recovery_phrase();
-	} else {
-		let res = WalletSeed::recover_from_phrase(
-			&config.data_file_dir,
-			&args.recovery_phrase.as_ref().unwrap(),
-			&args.passphrase,
-		);
-		if let Err(e) = res {
-			error!("Error recovering seed - {}", e);
-			return Err(e.into());
-		}
-	}
-=======
 pub fn recover<L, C, K>(
 	wallet: Arc<Mutex<Box<dyn WalletInst<'static, L, C, K>>>>,
 	args: RecoverArgs,
@@ -148,8 +106,7 @@
 	let mut w_lock = wallet.lock();
 	let p = w_lock.lc_provider()?;
 	let m = p.get_mnemonic(None, args.passphrase)?;
-	show_recovery_phrase(m);
->>>>>>> 9360e5c5
+	grin_wallet_impls::lifecycle::show_recovery_phrase(m);
 	Ok(())
 }
 
@@ -200,14 +157,9 @@
 	Ok(())
 }
 
-<<<<<<< HEAD
-pub fn owner_api(
-	wallet: Arc<Mutex<dyn WalletInst<impl NodeClient + 'static, keychain::ExtKeychain>>>,
-=======
 pub fn owner_api<L, C, K>(
 	wallet: Arc<Mutex<Box<dyn WalletInst<'static, L, C, K>>>>,
 	keychain_mask: Option<SecretKey>,
->>>>>>> 9360e5c5
 	config: &WalletConfig,
 	tor_config: &TorConfig,
 	g_args: &GlobalArgs,
@@ -240,14 +192,9 @@
 	pub create: Option<String>,
 }
 
-<<<<<<< HEAD
-pub fn account(
-	wallet: Arc<Mutex<dyn WalletInst<impl NodeClient + 'static, keychain::ExtKeychain>>>,
-=======
 pub fn account<L, C, K>(
 	wallet: Arc<Mutex<Box<dyn WalletInst<'static, L, C, K>>>>,
 	keychain_mask: Option<&SecretKey>,
->>>>>>> 9360e5c5
 	args: AccountArgs,
 ) -> Result<(), Error>
 where
@@ -301,15 +248,10 @@
 	pub ttl_blocks: Option<u64>,
 }
 
-<<<<<<< HEAD
-pub fn send(
-	wallet: Arc<Mutex<dyn WalletInst<impl NodeClient + 'static, keychain::ExtKeychain>>>,
-=======
 pub fn send<L, C, K>(
 	wallet: Arc<Mutex<Box<dyn WalletInst<'static, L, C, K>>>>,
 	keychain_mask: Option<&SecretKey>,
 	tor_config: Option<TorConfig>,
->>>>>>> 9360e5c5
 	args: SendArgs,
 	dark_scheme: bool,
 ) -> Result<(), Error>
@@ -426,14 +368,9 @@
 	pub message: Option<String>,
 }
 
-<<<<<<< HEAD
-pub fn receive(
-	wallet: Arc<Mutex<dyn WalletInst<impl NodeClient + 'static, keychain::ExtKeychain>>>,
-=======
 pub fn receive<L, C, K>(
 	wallet: Arc<Mutex<Box<dyn WalletInst<'static, L, C, K>>>>,
 	keychain_mask: Option<&SecretKey>,
->>>>>>> 9360e5c5
 	g_args: &GlobalArgs,
 	args: ReceiveArgs,
 ) -> Result<(), Error>
@@ -471,14 +408,9 @@
 	pub dest: Option<String>,
 }
 
-<<<<<<< HEAD
-pub fn finalize(
-	wallet: Arc<Mutex<dyn WalletInst<impl NodeClient + 'static, keychain::ExtKeychain>>>,
-=======
 pub fn finalize<L, C, K>(
 	wallet: Arc<Mutex<Box<dyn WalletInst<'static, L, C, K>>>>,
 	keychain_mask: Option<&SecretKey>,
->>>>>>> 9360e5c5
 	args: FinalizeArgs,
 ) -> Result<(), Error>
 where
@@ -563,14 +495,9 @@
 	pub issue_args: IssueInvoiceTxArgs,
 }
 
-<<<<<<< HEAD
-pub fn issue_invoice_tx(
-	wallet: Arc<Mutex<dyn WalletInst<impl NodeClient + 'static, keychain::ExtKeychain>>>,
-=======
 pub fn issue_invoice_tx<L, C, K>(
 	wallet: Arc<Mutex<Box<dyn WalletInst<'static, L, C, K>>>>,
 	keychain_mask: Option<&SecretKey>,
->>>>>>> 9360e5c5
 	args: IssueInvoiceArgs,
 ) -> Result<(), Error>
 where
@@ -600,15 +527,10 @@
 }
 
 /// Process invoice
-<<<<<<< HEAD
-pub fn process_invoice(
-	wallet: Arc<Mutex<dyn WalletInst<impl NodeClient + 'static, keychain::ExtKeychain>>>,
-=======
 pub fn process_invoice<L, C, K>(
 	wallet: Arc<Mutex<Box<dyn WalletInst<'static, L, C, K>>>>,
 	keychain_mask: Option<&SecretKey>,
 	tor_config: Option<TorConfig>,
->>>>>>> 9360e5c5
 	args: ProcessInvoiceArgs,
 	dark_scheme: bool,
 ) -> Result<(), Error>
@@ -705,14 +627,9 @@
 	pub minimum_confirmations: u64,
 }
 
-<<<<<<< HEAD
-pub fn info(
-	wallet: Arc<Mutex<dyn WalletInst<impl NodeClient + 'static, keychain::ExtKeychain>>>,
-=======
 pub fn info<L, C, K>(
 	wallet: Arc<Mutex<Box<dyn WalletInst<'static, L, C, K>>>>,
 	keychain_mask: Option<&SecretKey>,
->>>>>>> 9360e5c5
 	g_args: &GlobalArgs,
 	args: InfoArgs,
 	dark_scheme: bool,
@@ -731,14 +648,9 @@
 	Ok(())
 }
 
-<<<<<<< HEAD
-pub fn outputs(
-	wallet: Arc<Mutex<dyn WalletInst<impl NodeClient + 'static, keychain::ExtKeychain>>>,
-=======
 pub fn outputs<L, C, K>(
 	wallet: Arc<Mutex<Box<dyn WalletInst<'static, L, C, K>>>>,
 	keychain_mask: Option<&SecretKey>,
->>>>>>> 9360e5c5
 	g_args: &GlobalArgs,
 	dark_scheme: bool,
 ) -> Result<(), Error>
@@ -762,14 +674,9 @@
 	pub tx_slate_id: Option<Uuid>,
 }
 
-<<<<<<< HEAD
-pub fn txs(
-	wallet: Arc<Mutex<dyn WalletInst<impl NodeClient + 'static, keychain::ExtKeychain>>>,
-=======
 pub fn txs<L, C, K>(
 	wallet: Arc<Mutex<Box<dyn WalletInst<'static, L, C, K>>>>,
 	keychain_mask: Option<&SecretKey>,
->>>>>>> 9360e5c5
 	g_args: &GlobalArgs,
 	args: TxsArgs,
 	dark_scheme: bool,
@@ -822,47 +729,56 @@
 	Ok(())
 }
 
-<<<<<<< HEAD
+/// Post
+pub struct PostArgs {
+	pub input: String,
+	pub fluff: bool,
+}
+
+pub fn post<L, C, K>(
+	wallet: Arc<Mutex<Box<dyn WalletInst<'static, L, C, K>>>>,
+	keychain_mask: Option<&SecretKey>,
+	args: PostArgs,
+) -> Result<(), Error>
+where
+	L: WalletLCProvider<'static, C, K> + 'static,
+	C: NodeClient + 'static,
+	K: keychain::Keychain + 'static,
+{
+	let slate = PathToSlate((&args.input).into()).get_tx()?;
+
+	controller::owner_single_use(wallet.clone(), keychain_mask, |api, m| {
+		api.post_tx(m, &slate.tx, args.fluff)?;
+		info!("Posted transaction");
+		return Ok(());
+	})?;
+	Ok(())
+}
+
 /// Submit
 pub struct SubmitArgs {
-=======
-/// Post
-pub struct PostArgs {
->>>>>>> 9360e5c5
 	pub input: String,
 	pub fluff: bool,
 }
 
-<<<<<<< HEAD
-pub fn submit(
-	wallet: Arc<Mutex<dyn WalletInst<impl NodeClient + 'static, keychain::ExtKeychain>>>,
+pub fn submit<L, C, K>(
+	wallet: Arc<Mutex<Box<dyn WalletInst<'static, L, C, K>>>>,
+	keychain_mask: Option<&SecretKey>,
 	args: SubmitArgs,
-) -> Result<(), Error> {
-	controller::owner_single_use(wallet.clone(), |api| {
+) -> Result<(), Error>
+where
+	L: WalletLCProvider<'static, C, K> + 'static,
+	C: NodeClient + 'static,
+	K: keychain::Keychain + 'static,
+{
+	controller::owner_single_use(wallet.clone(), keychain_mask, |api, m| {
 		let stored_tx = api.load_stored_tx(&args.input)?;
 		if stored_tx.is_none() {
 			error!("File not found: {:?}", args.input);
 			return Ok(());
 		}
-		api.post_tx(&stored_tx.unwrap(), args.fluff)?;
+		api.post_tx(m, &stored_tx.unwrap(), args.fluff)?;
 		info!("Reposted transaction in file: {}", args.input);
-=======
-pub fn post<L, C, K>(
-	wallet: Arc<Mutex<Box<dyn WalletInst<'static, L, C, K>>>>,
-	keychain_mask: Option<&SecretKey>,
-	args: PostArgs,
-) -> Result<(), Error>
-where
-	L: WalletLCProvider<'static, C, K> + 'static,
-	C: NodeClient + 'static,
-	K: keychain::Keychain + 'static,
-{
-	let slate = PathToSlate((&args.input).into()).get_tx()?;
-
-	controller::owner_single_use(wallet.clone(), keychain_mask, |api, m| {
-		api.post_tx(m, &slate.tx, args.fluff)?;
-		info!("Posted transaction");
->>>>>>> 9360e5c5
 		return Ok(());
 	})?;
 	Ok(())
@@ -875,14 +791,9 @@
 	pub fluff: bool,
 }
 
-<<<<<<< HEAD
-pub fn repost(
-	wallet: Arc<Mutex<dyn WalletInst<impl NodeClient + 'static, keychain::ExtKeychain>>>,
-=======
 pub fn repost<L, C, K>(
 	wallet: Arc<Mutex<Box<dyn WalletInst<'static, L, C, K>>>>,
 	keychain_mask: Option<&SecretKey>,
->>>>>>> 9360e5c5
 	args: RepostArgs,
 ) -> Result<(), Error>
 where
@@ -932,14 +843,9 @@
 	pub tx_id_string: String,
 }
 
-<<<<<<< HEAD
-pub fn cancel(
-	wallet: Arc<Mutex<dyn WalletInst<impl NodeClient + 'static, keychain::ExtKeychain>>>,
-=======
 pub fn cancel<L, C, K>(
 	wallet: Arc<Mutex<Box<dyn WalletInst<'static, L, C, K>>>>,
 	keychain_mask: Option<&SecretKey>,
->>>>>>> 9360e5c5
 	args: CancelArgs,
 ) -> Result<(), Error>
 where
@@ -963,13 +869,6 @@
 	Ok(())
 }
 
-<<<<<<< HEAD
-pub fn restore(
-	wallet: Arc<Mutex<dyn WalletInst<impl NodeClient + 'static, keychain::ExtKeychain>>>,
-) -> Result<(), Error> {
-	controller::owner_single_use(wallet.clone(), |api| {
-		let result = api.restore();
-=======
 /// wallet check
 pub struct CheckArgs {
 	pub delete_unconfirmed: bool,
@@ -989,7 +888,6 @@
 	controller::owner_single_use(wallet.clone(), keychain_mask, |api, m| {
 		warn!("Starting output scan ...",);
 		let result = api.scan(m, args.start_height, args.delete_unconfirmed);
->>>>>>> 9360e5c5
 		match result {
 			Ok(_) => {
 				warn!("Wallet check complete",);
@@ -1005,21 +903,6 @@
 	Ok(())
 }
 
-<<<<<<< HEAD
-/// wallet check
-pub struct CheckArgs {
-	pub delete_unconfirmed: bool,
-}
-
-pub fn check_repair(
-	wallet: Arc<Mutex<dyn WalletInst<impl NodeClient + 'static, keychain::ExtKeychain>>>,
-	args: CheckArgs,
-) -> Result<(), Error> {
-	controller::owner_single_use(wallet.clone(), |api| {
-		warn!("Starting wallet check...",);
-		warn!("Updating all wallet outputs, please wait ...",);
-		let result = api.check_repair(args.delete_unconfirmed);
-=======
 /// Payment Proof Address
 pub fn address<L, C, K>(
 	wallet: Arc<Mutex<Box<dyn WalletInst<'static, L, C, K>>>>,
@@ -1035,7 +918,6 @@
 		// Just address at derivation index 0 for now
 		let pub_key = api.get_public_proof_address(m, 0)?;
 		let result = address::onion_v3_from_pubkey(&pub_key);
->>>>>>> 9360e5c5
 		match result {
 			Ok(a) => {
 				println!();
