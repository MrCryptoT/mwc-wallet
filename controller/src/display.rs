--- conflicted
+++ resolved
@@ -18,11 +18,8 @@
 	AcctPathMapping, Error, OutputCommitMapping, OutputStatus, TxLogEntry, WalletInfo,
 };
 use crate::util;
-<<<<<<< HEAD
 use colored::*;
-=======
 use grin_wallet_util::OnionV3Address;
->>>>>>> 54af157e
 use prettytable;
 
 /// Display outputs in a pretty way
@@ -499,24 +496,14 @@
 
 	let msgs = match tx.messages.clone() {
 		None => {
-<<<<<<< HEAD
-			println!("{}", "None");
-=======
-			writeln!(t, "None").unwrap();
-			t.reset().unwrap();
->>>>>>> 54af157e
+			println!("None");
 			return Ok(());
 		}
 		Some(m) => m.clone(),
 	};
 
 	if msgs.messages.is_empty() {
-<<<<<<< HEAD
-		println!("{}", "None");
-=======
-		writeln!(t, "None").unwrap();
-		t.reset().unwrap();
->>>>>>> 54af157e
+		println!("None");
 		return Ok(());
 	}
 
@@ -580,24 +567,13 @@
 
 	let pp = match &tx.payment_proof {
 		None => {
-<<<<<<< HEAD
-			println!("{}", "None");
-=======
-			writeln!(t, "None").unwrap();
-			t.reset().unwrap();
->>>>>>> 54af157e
+			println!("None");
 			return Ok(());
 		}
 		Some(p) => p.clone(),
 	};
 
-<<<<<<< HEAD
-	let receiver_address = util::to_hex(pp.receiver_address.to_bytes().to_vec());
-	let receiver_onion_address = address::onion_v3_from_pubkey(&pp.receiver_address)?;
-=======
-	t.fg(term::color::WHITE).unwrap();
-	writeln!(t).unwrap();
->>>>>>> 54af157e
+	println!();
 	let receiver_signature = match pp.receiver_signature {
 		Some(s) => util::to_hex(s.to_bytes().to_vec()),
 		None => "None".to_owned(),
@@ -624,35 +600,18 @@
 		None => "None".to_owned(),
 	};
 
-<<<<<<< HEAD
-	println!("Receiver Address: {}", receiver_address);
-	println!("Receiver Address (Onion V3): {}", receiver_onion_address);
+	println!(
+		"Receiver Address: {}",
+		OnionV3Address::from_bytes(pp.receiver_address.to_bytes())
+	);
 	println!("Receiver Signature: {}", receiver_signature);
 	println!("Amount: {}", amount);
 	println!("Kernel Excess: {}", kernel_excess);
-	println!("Sender Address: {}", sender_address);
-	println!("Sender Signature: {}", sender_signature);
-	println!("Sender Address (Onion V3): {}", sender_onion_address);
-=======
-	writeln!(
-		t,
-		"Receiver Address: {}",
-		OnionV3Address::from_bytes(pp.receiver_address.to_bytes())
-	)
-	.unwrap();
-	writeln!(t, "Receiver Signature: {}", receiver_signature).unwrap();
-	writeln!(t, "Amount: {}", amount).unwrap();
-	writeln!(t, "Kernel Excess: {}", kernel_excess).unwrap();
-	writeln!(
-		t,
+	println!(
 		"Sender Address: {}",
 		OnionV3Address::from_bytes(pp.sender_address.to_bytes())
-	)
-	.unwrap();
-	writeln!(t, "Sender Signature: {}", sender_signature).unwrap();
-
-	t.reset().unwrap();
->>>>>>> 54af157e
+	);
+	println!("Sender Signature: {}", sender_signature);
 
 	println!();
 
