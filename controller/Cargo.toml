[package]
name = "grin_wallet_controller"
version = "3.1.4"
authors = ["Grin Developers <mimblewimble@lists.launchpad.net>"]
description = "Controllers for grin wallet instantiation"
license = "Apache-2.0"
repository = "https://github.com/mimblewimble/grin-wallet"
keywords = [ "crypto", "grin", "mimblewimble" ]
exclude = ["**/*.grin", "**/*.grin2"]
#build = "src/build/build.rs"
edition = "2018"

[dependencies]
failure = "0.1"
failure_derive = "0.1"
regex = "1"
dirs = "1"
colored = "1.6"
toml = "0.4"
reqwest = "0.9.22"
nanoid = "0.1.3"
sha2 = "0.7"
gotham = "0.4.0"
gotham_derive = "0.4.0"
digest = "0.7"
ws = { version = "0.8", features = ["nativetls"] }
parking_lot = {version = "0.6"}
hmac = "0.6"
ripemd160 = "0.7"
futures = "0.1"
hyper = "0.12"
rand = "0.5"
serde = "1"
serde_derive = "1"
serde_json = "1"
log = "0.4"
prettytable-rs = "0.7"
ring = "0.14"
colored = "1.6"
tokio = "= 0.1.22"
tokio-core = "0.1"
tokio-retry = "0.2"
uuid = { version = "0.7", features = ["serde", "v4"] }
url = "1.7.0"
chrono = { version = "0.4.4", features = ["serde"] }
easy-jsonrpc-mw = "0.5.3"
lazy_static = "1"

<<<<<<< HEAD
=======
grin_wallet_mwcmqs = { path = "../mwcmqs", version = "3.0.0-beta.1" }
grin_wallet_util = { path = "../util", version = "3.0.0-beta.1" }
>>>>>>> 3e607363



grin_wallet_util = { path = "../util", version = "3.1.4" }
grin_wallet_mwcmqs = { path = "../mwcmqs", version = "3.0.0-beta.1" }



grin_wallet_api = { path = "../api", version = "3.1.4" }
grin_wallet_impls = { path = "../impls", version = "3.1.4" }
grin_wallet_libwallet = { path = "../libwallet", version = "3.1.4" }
grin_wallet_config = { path = "../config", version = "3.1.4" }<|MERGE_RESOLUTION|>--- conflicted
+++ resolved
@@ -15,7 +15,6 @@
 failure_derive = "0.1"
 regex = "1"
 dirs = "1"
-colored = "1.6"
 toml = "0.4"
 reqwest = "0.9.22"
 nanoid = "0.1.3"
@@ -46,16 +45,12 @@
 easy-jsonrpc-mw = "0.5.3"
 lazy_static = "1"
 
-<<<<<<< HEAD
-=======
-grin_wallet_mwcmqs = { path = "../mwcmqs", version = "3.0.0-beta.1" }
-grin_wallet_util = { path = "../util", version = "3.0.0-beta.1" }
->>>>>>> 3e607363
+
 
 
 
 grin_wallet_util = { path = "../util", version = "3.1.4" }
-grin_wallet_mwcmqs = { path = "../mwcmqs", version = "3.0.0-beta.1" }
+grin_wallet_mwcmqs = { path = "../mwcmqs", version = "3.1.4" }
 
 
 
