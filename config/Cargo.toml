--- conflicted
+++ resolved
@@ -1,10 +1,6 @@
 [package]
 name = "grin_wallet_config"
-<<<<<<< HEAD
-version = "3.1.8-beta.1"
-=======
-version = "3.1.1"
->>>>>>> 54af157e
+version = "3.2.0"
 authors = ["Grin Developers <mimblewimble@lists.launchpad.net>"]
 description = "Configuration for grin wallet , a simple, private and scalable cryptocurrency implementation based on the MimbleWimble chain format."
 license = "Apache-2.0"
@@ -22,11 +18,7 @@
 toml = "0.4"
 serde_derive = "1"
 
-<<<<<<< HEAD
-grin_wallet_util = { path = "../util", version = "3.1.8-beta.1" }
-=======
-grin_wallet_util = { path = "../util", version = "3.1.1" }
->>>>>>> 54af157e
+grin_wallet_util = { path = "../util", version = "3.2.0" }
 
 [dev-dependencies]
 pretty_assertions = "0.5.1"